import codecs
import os
from setuptools import setup, find_packages

here = os.path.abspath(os.path.dirname(__file__))


def read_file(filename):
    """Open a related file and return its content."""
    with codecs.open(os.path.join(here, filename), encoding='utf-8') as f:
        content = f.read()
    return content


README = read_file('README.rst')
CHANGELOG = read_file('CHANGELOG.rst')
CONTRIBUTORS = read_file('CONTRIBUTORS.rst')

REQUIREMENTS = [
<<<<<<< HEAD
    'bcrypt',
    'colander',
    'colorama',
    'cornice >= 2.1',
=======
    'colander >= 1.3.2',
    'cornice >= 2.4',
    'cornice_swagger >= 0.5',
>>>>>>> a98d35f9
    'jsonschema',
    'jsonpatch',
    'logging-color-formatter >= 1.0.1',  # Message interpolations.
    'python-dateutil',
    'pyramid > 1.8',
    'pyramid_multiauth >= 0.8',  # User on policy selected event.
    'transaction',
    'pyramid_tm',
    'requests',
    'waitress',
    'ujson >= 1.35'
]

POSTGRESQL_REQUIRES = [
    'SQLAlchemy',
    'psycopg2 > 2.5',
    'zope.sqlalchemy',
]

REDIS_REQUIRES = [
    'kinto_redis'
]

SETUP_REQUIRES = [
    'pytest-runner'
]

TEST_REQUIREMENTS = [
    'bravado_core',
    'pytest',
    'WebTest'
]

DEPENDENCY_LINKS = [
]

MONITORING_REQUIRES = [
    'raven',
    'statsd',
    'newrelic',
    'werkzeug',
]

ENTRY_POINTS = {
    'paste.app_factory': [
        'main = kinto:main',
    ],
    'console_scripts': [
        'kinto = kinto.__main__:main'
    ],
}


setup(name='kinto',
      version='7.0.0.dev0',
      description='Kinto Web Service - Store, Sync, Share, and Self-Host.',
      long_description="{}\n\n{}\n\n{}".format(README, CHANGELOG, CONTRIBUTORS),
      license='Apache License (2.0)',
      classifiers=[
          "Programming Language :: Python",
          "Programming Language :: Python :: 3",
          "Programming Language :: Python :: 3.5",
          "Programming Language :: Python :: 3.6",
          "Programming Language :: Python :: Implementation :: CPython",
          "Topic :: Internet :: WWW/HTTP",
          "Topic :: Internet :: WWW/HTTP :: WSGI :: Application",
          "License :: OSI Approved :: Apache Software License"
      ],
      keywords="web sync json storage services",
      author='Mozilla Services',
      author_email='storage-team@mozilla.com',
      url='https://github.com/Kinto/kinto',
      packages=find_packages(),
      package_data={'': ['*.rst', '*.py', '*.yaml']},
      include_package_data=True,
      zip_safe=False,
      setup_requires=SETUP_REQUIRES,
      tests_require=TEST_REQUIREMENTS,
      install_requires=REQUIREMENTS,
      extras_require={
          'redis': REDIS_REQUIRES,
          'postgresql': POSTGRESQL_REQUIRES,
          'monitoring': MONITORING_REQUIRES,
      },
      test_suite="tests",
      dependency_links=DEPENDENCY_LINKS,
      entry_points=ENTRY_POINTS)<|MERGE_RESOLUTION|>--- conflicted
+++ resolved
@@ -17,16 +17,10 @@
 CONTRIBUTORS = read_file('CONTRIBUTORS.rst')
 
 REQUIREMENTS = [
-<<<<<<< HEAD
     'bcrypt',
-    'colander',
-    'colorama',
-    'cornice >= 2.1',
-=======
     'colander >= 1.3.2',
     'cornice >= 2.4',
     'cornice_swagger >= 0.5',
->>>>>>> a98d35f9
     'jsonschema',
     'jsonpatch',
     'logging-color-formatter >= 1.0.1',  # Message interpolations.
