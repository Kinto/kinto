--- conflicted
+++ resolved
@@ -1,18 +1,10 @@
-<<<<<<< HEAD
-import six
 import colander
-=======
->>>>>>> b910b603
 from pyramid import httpexceptions
 from enum import Enum
 
 from kinto.core.logs import logger
-<<<<<<< HEAD
-from kinto.core.utils import json, reapply_cors, encode_header
 from kinto.core.schema import Any
-=======
 from kinto.core.utils import json, reapply_cors
->>>>>>> b910b603
 
 
 class ERRORS(Enum):
