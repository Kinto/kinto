import json
import logging
import random
import warnings
from collections import namedtuple

from pyramid.settings import asbool
import ujson

from kinto.core.decorators import deprecate_kwargs
from . import generators


class Missing:
    """Dummy value to represent a value that is completely absent from an object.

    Handling these correctly is important for pagination.
    """

    pass


MISSING = Missing()


logger = logging.getLogger(__name__)


Filter = namedtuple("Filter", ["field", "value", "operator"])
"""Filtering properties."""

Sort = namedtuple("Sort", ["field", "direction"])
"""Sorting properties."""

DEFAULT_ID_FIELD = "id"
DEFAULT_MODIFIED_FIELD = "last_modified"
DEFAULT_DELETED_FIELD = "deleted"

_HEARTBEAT_DELETE_RATE = 0.6
_HEARTBEAT_RESOURCE_NAME = "__heartbeat__"
_HEART_PARENT_ID = _HEARTBEAT_RESOURCE_NAME
_HEARTBEAT_OBJECT = {"__heartbeat__": True}


class StorageBase:
    """Storage abstraction used by resource views.

    It is meant to be instantiated at application startup.
    Any operation may raise a `HTTPServiceUnavailable` error if an error
    occurs with the underlying service.

    Configuration can be changed to choose which storage backend will
    persist the objects.

    :raises: :exc:`~pyramid:pyramid.httpexceptions.HTTPServiceUnavailable`
    """

    id_generator = generators.UUID4()
    """Id generator used when no one is provided for create."""

    def __init__(self, strict_json=True):
        """initialize json (de)serializer to be the strict, slow json or ujson"""
        if strict_json:
            self.json = json
        else:
            self.json = ujson

    def initialize_schema(self, dry_run=False):
        """Create every necessary objects (like tables or indices) in the
        backend.

        This is executed when the ``kinto migrate`` command is run.

        :param bool dry_run: simulate instead of executing the operations.
        """
        raise NotImplementedError

    def flush(self, auth=None):
        """Remove **every** object from this storage.
        """
        raise NotImplementedError

    def resource_timestamp(self, resource_name, parent_id, auth=None):
        """Get the highest timestamp of every objects in this `resource_name` for
        this `parent_id`.

        .. note::

            This should take deleted objects into account.

        :param str resource_name: the resource name.
        :param str parent_id: the resource parent.

        :returns: the latest timestamp of the resource.
        :rtype: int
        """
        raise NotImplementedError

    def create(
        self,
        resource_name,
        parent_id,
        obj,
        id_generator=None,
        id_field=DEFAULT_ID_FIELD,
        modified_field=DEFAULT_MODIFIED_FIELD,
        auth=None,
    ):
        """Create the specified `obj` in this `resource_name` for this `parent_id`.
        Assign the id to the object, using the attribute
        :attr:`kinto.core.resource.model.Model.id_field`.

        .. note::

            This will update the resource timestamp.

        :raises: :exc:`kinto.core.storage.exceptions.UnicityError`

        :param str resource_name: the resource name.
        :param str parent_id: the resource parent.
        :param dict obj: the object to create.

        :returns: the newly created object.
        :rtype: dict
        """
        raise NotImplementedError

    def get(
        self,
        resource_name,
        parent_id,
        object_id,
        id_field=DEFAULT_ID_FIELD,
        modified_field=DEFAULT_MODIFIED_FIELD,
        auth=None,
    ):
        """Retrieve the object with specified `object_id`, or raise error
        if not found.

        :raises: :exc:`kinto.core.storage.exceptions.ObjectNotFoundError`

        :param str resource_name: the resource name.
        :param str parent_id: the resource parent.

        :param str object_id: unique identifier of the object

        :returns: the stored object.
        :rtype: dict
        """
        raise NotImplementedError

    def update(
        self,
        resource_name,
        parent_id,
        object_id,
        obj,
        id_field=DEFAULT_ID_FIELD,
        modified_field=DEFAULT_MODIFIED_FIELD,
        auth=None,
    ):
        """Overwrite the `obj` with the specified `object_id`.

        If the specified id is not found, the object is created with the
        specified id.

        .. note::

            This will update the resource timestamp.

        :param str resource_name: the resource name.
        :param str parent_id: the resource parent.
        :param str object_id: unique identifier of the object
        :param dict obj: the object to update or create.

        :returns: the updated object.
        :rtype: dict
        """
        raise NotImplementedError

    def delete(
        self,
        resource_name,
        parent_id,
        object_id,
        id_field=DEFAULT_ID_FIELD,
        with_deleted=True,
        modified_field=DEFAULT_MODIFIED_FIELD,
        deleted_field=DEFAULT_DELETED_FIELD,
        auth=None,
        last_modified=None,
    ):
        """Delete the object with specified `object_id`, and raise error
        if not found.

        Deleted objects must be removed from the database, but their ids and
        timestamps of deletion must be tracked for synchronization purposes.
        (See :meth:`kinto.core.storage.StorageBase.get_all`)

        .. note::

            This will update the resource timestamp.

        :raises: :exc:`kinto.core.storage.exceptions.ObjectNotFoundError`

        :param str resource_name: the resource name.
        :param str parent_id: the resource parent.

        :param str object_id: unique identifier of the object
        :param bool with_deleted: track deleted object with a tombstone

        :returns: the deleted object, with minimal set of attributes.
        :rtype: dict
        """
        raise NotImplementedError

    def delete_all(
        self,
        resource_name,
        parent_id,
        filters=None,
        sorting=None,
        pagination_rules=None,
        limit=None,
        id_field=DEFAULT_ID_FIELD,
        with_deleted=True,
        modified_field=DEFAULT_MODIFIED_FIELD,
        deleted_field=DEFAULT_DELETED_FIELD,
        auth=None,
    ):
        """Delete all objects in this `resource_name` for this `parent_id`.

        :param str resource_name: the resource name.
        :param str parent_id: the resource parent.

        :param filters: Optionnally filter the objects to delete.
        :type filters: list of :class:`kinto.core.storage.Filter`
        :param sorting: Optionnally sort the objects by attribute.
            Each sort instruction in this list refers to a field and a
            direction (negative means descending). All sort instructions are
            cumulative.
        :type sorting: list of :class:`kinto.core.storage.Sort`

        :param pagination_rules: Optionnally paginate the deletion of objects.
            This list of rules aims to reduce the set of objects to the current
            page. A rule is a list of filters (see `filters` parameter),
            and all rules are combined using *OR*.
        :type pagination_rules: list of list of
            :class:`kinto.core.storage.Filter`

        :param int limit: Optionnally limit the number of objects to be
            deleted.

        :param bool with_deleted: track deleted objects with a tombstone

        :returns: the list of deleted objects, with minimal set of attributes.
        :rtype: list
        """
        raise NotImplementedError

    def purge_deleted(
        self,
        resource_name,
        parent_id,
        before=None,
        id_field=DEFAULT_ID_FIELD,
        modified_field=DEFAULT_MODIFIED_FIELD,
        auth=None,
    ):
        """Delete all deleted object tombstones in this `resource_name`
        for this `parent_id`.

        :param str resource_name: the resource name.
        :param str parent_id: the resource parent.

        :param int before: Optionnal timestamp to limit deletion (exclusive)

        :returns: The number of deleted objects.
        :rtype: int

        """
        raise NotImplementedError

    @deprecate_kwargs({"collection_id": "resource_name"})
    def get_all(self, *args, **kwargs):
        """Legacy method to support code that relied on the old API where the storage's
        get_all() would return a tuple of (<list of objects paginated>, <count of all>).
        Since then, we're being more explicit and expecting the client to deliberately
        decide if they need a paginated list or a count.

        This method exists solely to make the transition easier.
        """
        warnings.warn("Use either self.list_all() or self.count_all()", DeprecationWarning)
        list_ = self.list_all(*args, **kwargs)
        kwargs.pop("pagination_rules", None)
        kwargs.pop("limit", None)
        kwargs.pop("sorting", None)
        kwargs.pop("include_deleted", None)
        count = self.count_all(*args, **kwargs)
        return (list_, count)

    def list_all(
        self,
        resource_name,
        parent_id,
        filters=None,
        sorting=None,
        pagination_rules=None,
        limit=None,
        include_deleted=False,
        id_field=DEFAULT_ID_FIELD,
        modified_field=DEFAULT_MODIFIED_FIELD,
        deleted_field=DEFAULT_DELETED_FIELD,
        auth=None,
    ):
        """Retrieve all objects in this `resource_name` for this `parent_id`.

        :param str resource_name: the resource name.

        :param str parent_id: the resource parent, possibly
            containing a wildcard '*'. (This can happen when
            implementing "administrator" operations on a UserResource,
            for example.)

        :param filters: Optionally filter the objects by their attribute.
            Each filter in this list is a tuple of a field, a value and a
            comparison (see `kinto.core.utils.COMPARISON`). All filters
            are combined using *AND*.
        :type filters: list of :class:`kinto.core.storage.Filter`

        :param sorting: Optionnally sort the objects by attribute.
            Each sort instruction in this list refers to a field and a
            direction (negative means descending). All sort instructions are
            cumulative.
        :type sorting: list of :class:`kinto.core.storage.Sort`

        :param pagination_rules: Optionnally paginate the list of objects.
            This list of rules aims to reduce the set of objects to the current
            page. A rule is a list of filters (see `filters` parameter),
            and all rules are combined using *OR*.
        :type pagination_rules: list of list of
            :class:`kinto.core.storage.Filter`

        :param int limit: Optionnally limit the number of objects to be
            retrieved.

        :param bool include_deleted: Optionnally include the deleted objects
            that match the filters.

        :returns: the limited list of objects, and the total number of
            matching objects in the resource (deleted ones excluded).
        :rtype: tuple
        """
        raise NotImplementedError

<<<<<<< HEAD
    def count_all(
        self,
        collection_id,
        parent_id,
        filters=None,
        id_field=DEFAULT_ID_FIELD,
        modified_field=DEFAULT_MODIFIED_FIELD,
        deleted_field=DEFAULT_DELETED_FIELD,
        auth=None,
    ):
        """Return a count of all objects in this `collection_id` for this `parent_id`.

        :param str collection_id: the collection id.

        :param str parent_id: the collection parent, possibly
            containing a wildcard '*'. (This can happen when
            implementing "administrator" operations on a UserResource,
            for example.)

        :param filters: Optionally filter the objects by their attribute.
            Each filter in this list is a tuple of a field, a value and a
            comparison (see `kinto.core.utils.COMPARISON`). All filters
            are combined using *AND*.
        :type filters: list of :class:`kinto.core.storage.Filter`

        :returns: the limited list of objects, and the total number of
            matching objects in the resource (deleted ones excluded).
        :rtype: tuple
        """
        raise NotImplementedError

=======
>>>>>>> c7881751
    def collection_timestamp(self, collection_id, parent_id, auth=None):
        message = "`collection_timestamp()` is deprecated, use `resource_timestamp()` instead."
        warnings.warn(message, DeprecationWarning)
        return self.resource_timestamp(resource_name=collection_id, parent_id=parent_id, auth=auth)


def heartbeat(backend):
    def ping(request):
        """Test that storage is operational.

        :param request: current request object
        :type request: :class:`~pyramid:pyramid.request.Request`
        :returns: ``True`` is everything is ok, ``False`` otherwise.
        :rtype: bool
        """
        try:
            auth = request.headers.get("Authorization")
            storage_kw = dict(
                resource_name=_HEARTBEAT_RESOURCE_NAME, parent_id=_HEART_PARENT_ID, auth=auth
            )
            if asbool(request.registry.settings.get("readonly")):
                # Do not try to write in readonly mode.
                backend.get_all(**storage_kw)
            else:
                if random.SystemRandom().random() < _HEARTBEAT_DELETE_RATE:
                    backend.delete_all(**storage_kw)
                    backend.purge_deleted(**storage_kw)  # Kinto/kinto#985
                else:
                    backend.create(obj=_HEARTBEAT_OBJECT, **storage_kw)
            return True
        except Exception:
            logger.exception("Heartbeat Error")
            return False

    return ping<|MERGE_RESOLUTION|>--- conflicted
+++ resolved
@@ -352,45 +352,6 @@
         :rtype: tuple
         """
         raise NotImplementedError
-
-<<<<<<< HEAD
-    def count_all(
-        self,
-        collection_id,
-        parent_id,
-        filters=None,
-        id_field=DEFAULT_ID_FIELD,
-        modified_field=DEFAULT_MODIFIED_FIELD,
-        deleted_field=DEFAULT_DELETED_FIELD,
-        auth=None,
-    ):
-        """Return a count of all objects in this `collection_id` for this `parent_id`.
-
-        :param str collection_id: the collection id.
-
-        :param str parent_id: the collection parent, possibly
-            containing a wildcard '*'. (This can happen when
-            implementing "administrator" operations on a UserResource,
-            for example.)
-
-        :param filters: Optionally filter the objects by their attribute.
-            Each filter in this list is a tuple of a field, a value and a
-            comparison (see `kinto.core.utils.COMPARISON`). All filters
-            are combined using *AND*.
-        :type filters: list of :class:`kinto.core.storage.Filter`
-
-        :returns: the limited list of objects, and the total number of
-            matching objects in the resource (deleted ones excluded).
-        :rtype: tuple
-        """
-        raise NotImplementedError
-
-=======
->>>>>>> c7881751
-    def collection_timestamp(self, collection_id, parent_id, auth=None):
-        message = "`collection_timestamp()` is deprecated, use `resource_timestamp()` instead."
-        warnings.warn(message, DeprecationWarning)
-        return self.resource_timestamp(resource_name=collection_id, parent_id=parent_id, auth=auth)
 
 
 def heartbeat(backend):
