import logging
import os
import warnings
from collections import defaultdict

from kinto.core.storage import (
    StorageBase, exceptions,
    DEFAULT_ID_FIELD, DEFAULT_MODIFIED_FIELD, DEFAULT_DELETED_FIELD)
from kinto.core.storage.postgresql.client import create_from_config
<<<<<<< HEAD
from kinto.core.utils import COMPARISON, is_numeric
=======
from kinto.core.utils import COMPARISON, json
>>>>>>> 6d0c036b


logger = logging.getLogger(__name__)


class Storage(StorageBase):
    """Storage backend using PostgreSQL.

    Recommended in production (*requires PostgreSQL 9.4 or higher*).

    Enable in configuration::

        kinto.storage_backend = kinto.core.storage.postgresql

    Database location URI can be customized::

        kinto.storage_url = postgres://user:pass@db.server.lan:5432/dbname

    Alternatively, username and password could also rely on system user ident
    or even specified in :file:`~/.pgpass` (*see PostgreSQL documentation*).

    .. note::

        Some tables and indices are created when ``kinto migrate`` is run.
        This requires some privileges on the database, or some error will
        be raised.

        **Alternatively**, the schema can be initialized outside the
        python application, using the SQL file located in
        :file:`kinto/core/storage/postgresql/schema.sql`. This allows to
        distinguish schema manipulation privileges from schema usage.


    A connection pool is enabled by default::

        kinto.storage_pool_size = 10
        kinto.storage_maxoverflow = 10
        kinto.storage_max_backlog = -1
        kinto.storage_pool_recycle = -1
        kinto.storage_pool_timeout = 30
        kinto.cache_poolclass =
            kinto.core.storage.postgresql.pool.QueuePoolWithMaxBacklog

    The ``max_backlog``  limits the number of threads that can be in the queue
    waiting for a connection.  Once this limit has been reached, any further
    attempts to acquire a connection will be rejected immediately, instead of
    locking up all threads by keeping them waiting in the queue.

    See `dedicated section in SQLAlchemy documentation
    <http://docs.sqlalchemy.org/en/rel_1_0/core/engines.html>`_
    for default values and behaviour.

    .. note::

        Using a `dedicated connection pool <http://pgpool.net>`_ is still
        recommended to allow load balancing, replication or limit the number
        of connections used in a multi-process deployment.

    """  # NOQA

    schema_version = 15

    def __init__(self, client, max_fetch_size, *args, **kwargs):
        super().__init__(*args, **kwargs)
        self.client = client
        self._max_fetch_size = max_fetch_size

    def _execute_sql_file(self, filepath):
        with open(filepath) as f:
            schema = f.read()
        # Since called outside request, force commit.
        with self.client.connect(force_commit=True) as conn:
            conn.execute(schema)

    def initialize_schema(self, dry_run=False):
        """Create PostgreSQL tables, and run necessary schema migrations.

        .. note::

            Relies on JSONB fields, available in recent versions of PostgreSQL.
        """
        here = os.path.abspath(os.path.dirname(__file__))

        version = self._get_installed_version()
        if not version:
            filepath = os.path.join(here, 'schema.sql')
            logger.info("Create PostgreSQL storage schema at version "
                        "{} from {}".format(self.schema_version, filepath))
            # Create full schema.
            self._check_database_encoding()
            self._check_database_timezone()
            # Create full schema.
            if not dry_run:
                self._execute_sql_file(filepath)
                logger.info('Created PostgreSQL storage schema (version {}).'.format(
                    self.schema_version))
            return

        logger.info('Detected PostgreSQL storage schema version {}.'.format(version))
        migrations = [(v, v + 1) for v in range(version, self.schema_version)]
        if not migrations:
            logger.info('PostgreSQL storage schema is up-to-date.')
            return

        for migration in migrations:
            # Check order of migrations.
            expected = migration[0]
            current = self._get_installed_version()
            error_msg = "Expected version {}. Found version {}."
            if not dry_run and expected != current:
                raise AssertionError(error_msg.format(expected, current))

            logger.info('Migrate PostgreSQL storage schema from'
                        ' version {} to {}.'.format(*migration))
            filename = 'migration_{0:03d}_{1:03d}.sql'.format(*migration)
            filepath = os.path.join(here, 'migrations', filename)
            logger.info("Execute PostgreSQL storage migration from {}".format(filepath))
            if not dry_run:
                self._execute_sql_file(filepath)
        logger.info("PostgreSQL storage schema migration {}".format(
            "simulated." if dry_run else "done."))

    def _check_database_timezone(self):
        # Make sure database has UTC timezone.
        query = "SELECT current_setting('TIMEZONE') AS timezone;"
        with self.client.connect() as conn:
            result = conn.execute(query)
            record = result.fetchone()
        timezone = record['timezone'].upper()
        if timezone != 'UTC':  # pragma: no cover
            msg = 'Database timezone is not UTC ({})'.format(timezone)
            warnings.warn(msg)
            logger.warning(msg)

    def _check_database_encoding(self):
        # Make sure database is UTF-8.
        query = """
        SELECT pg_encoding_to_char(encoding) AS encoding
          FROM pg_database
         WHERE datname =  current_database();
        """
        with self.client.connect() as conn:
            result = conn.execute(query)
            record = result.fetchone()
        encoding = record['encoding'].lower()
        if encoding != 'utf8':  # pragma: no cover
            raise AssertionError('Unexpected database encoding {}'.format(encoding))

    def _get_installed_version(self):
        """Return current version of schema or None if not any found.
        """
        query = "SELECT tablename FROM pg_tables WHERE tablename = 'metadata';"
        with self.client.connect() as conn:
            result = conn.execute(query)
            tables_exist = result.rowcount > 0

        if not tables_exist:
            return

        query = """
        SELECT value AS version
          FROM metadata
         WHERE name = 'storage_schema_version'
         ORDER BY LPAD(value, 3, '0') DESC;
        """
        with self.client.connect() as conn:
            result = conn.execute(query)
            if result.rowcount > 0:
                return int(result.fetchone()['version'])
            else:
                # Guess current version.
                query = "SELECT COUNT(*) FROM metadata;"
                result = conn.execute(query)
                was_flushed = int(result.fetchone()[0]) == 0
                if was_flushed:
                    error_msg = 'Missing schema history: consider version {}.'
                    logger.warning(error_msg.format(self.schema_version))
                    return self.schema_version

                # In the first versions of Cliquet, there was no migration.
                return 1

    def flush(self, auth=None):
        """Delete records from tables without destroying schema. Mainly used
        in tests suites.
        """
        query = """
        DELETE FROM deleted;
        DELETE FROM records;
        DELETE FROM timestamps;
        DELETE FROM metadata;
        """
        with self.client.connect(force_commit=True) as conn:
            conn.execute(query)
        logger.debug('Flushed PostgreSQL storage tables')

    def collection_timestamp(self, collection_id, parent_id, auth=None):
        query = """
        SELECT as_epoch(collection_timestamp(:parent_id, :collection_id))
            AS last_modified;
        """
        placeholders = dict(parent_id=parent_id, collection_id=collection_id)
        with self.client.connect(readonly=False) as conn:
            result = conn.execute(query, placeholders)
            record = result.fetchone()
        return record['last_modified']

    def create(self, collection_id, parent_id, record, id_generator=None,
               id_field=DEFAULT_ID_FIELD,
               modified_field=DEFAULT_MODIFIED_FIELD,
               auth=None, ignore_conflict=False):
        id_generator = id_generator or self.id_generator
        record = {**record}
        if id_field in record:
            # Raise unicity error if record with same id already exists.
            try:
                existing = self.get(collection_id, parent_id, record[id_field])
                if ignore_conflict:
                    return existing
                raise exceptions.UnicityError(id_field, existing)
            except exceptions.RecordNotFoundError:
                pass
        else:
            record[id_field] = id_generator()

        # Remove redundancy in data field
        query_record = {**record}
        query_record.pop(id_field, None)
        query_record.pop(modified_field, None)

        query = """
        WITH delete_potential_tombstone AS (
            DELETE FROM deleted
             WHERE id = :object_id
               AND parent_id = :parent_id
               AND collection_id = :collection_id
        )
        INSERT INTO records (id, parent_id, collection_id, data, last_modified)
        VALUES (:object_id, :parent_id,
                :collection_id, (:data)::JSONB,
                from_epoch(:last_modified))
        %(on_conflict)s
        RETURNING id, as_epoch(last_modified) AS last_modified;
        """

        safe_holders = {"on_conflict": ""}

        if ignore_conflict:
            # We use DO UPDATE so that the RETURNING clause works
            # but we don't update anything and keep the previous
            # last_modified value already stored.
            safe_holders["on_conflict"] = """
            ON CONFLICT (id, parent_id, collection_id) DO UPDATE
            SET last_modified = EXCLUDED.last_modified
            """

        placeholders = dict(object_id=record[id_field],
                            parent_id=parent_id,
                            collection_id=collection_id,
                            last_modified=record.get(modified_field),
                            data=self.json.dumps(query_record))
        with self.client.connect() as conn:
            result = conn.execute(query % safe_holders, placeholders)
            inserted = result.fetchone()

        record[modified_field] = inserted['last_modified']
        return record

    def get(self, collection_id, parent_id, object_id,
            id_field=DEFAULT_ID_FIELD,
            modified_field=DEFAULT_MODIFIED_FIELD,
            auth=None):
        query = """
        SELECT as_epoch(last_modified) AS last_modified, data
          FROM records
         WHERE id = :object_id
           AND parent_id = :parent_id
           AND collection_id = :collection_id;
        """
        placeholders = dict(object_id=object_id,
                            parent_id=parent_id,
                            collection_id=collection_id)
        with self.client.connect(readonly=True) as conn:
            result = conn.execute(query, placeholders)
            if result.rowcount == 0:
                raise exceptions.RecordNotFoundError(object_id)
            else:
                existing = result.fetchone()

        record = existing['data']
        record[id_field] = object_id
        record[modified_field] = existing['last_modified']
        return record

    def update(self, collection_id, parent_id, object_id, record,
               id_field=DEFAULT_ID_FIELD,
               modified_field=DEFAULT_MODIFIED_FIELD,
               auth=None):

        # Remove redundancy in data field
        query_record = {**record}
        query_record.pop(id_field, None)
        query_record.pop(modified_field, None)

        query = """
        WITH delete_potential_tombstone AS (
            DELETE FROM deleted
             WHERE id = :object_id
               AND parent_id = :parent_id
               AND collection_id = :collection_id
        )
        INSERT INTO records (id, parent_id, collection_id, data, last_modified)
        VALUES (:object_id, :parent_id,
                :collection_id, (:data)::JSONB,
                from_epoch(:last_modified))
        ON CONFLICT (id, parent_id, collection_id) DO UPDATE
            SET data=(:data)::JSONB,
                last_modified = GREATEST(from_epoch(:last_modified),
                                         EXCLUDED.last_modified)
        RETURNING as_epoch(last_modified) AS last_modified;
        """
        placeholders = dict(object_id=object_id,
                            parent_id=parent_id,
                            collection_id=collection_id,
                            last_modified=record.get(modified_field),
                            data=self.json.dumps(query_record))

        with self.client.connect() as conn:
            result = conn.execute(query, placeholders)
            updated = result.fetchone()

        record = {**record, id_field: object_id}
        record[modified_field] = updated['last_modified']
        return record

    def delete(self, collection_id, parent_id, object_id,
               id_field=DEFAULT_ID_FIELD, with_deleted=True,
               modified_field=DEFAULT_MODIFIED_FIELD,
               deleted_field=DEFAULT_DELETED_FIELD,
               auth=None, last_modified=None):
        if with_deleted:
            query = """
            WITH deleted_record AS (
                DELETE
                FROM records
                WHERE id = :object_id
                  AND parent_id = :parent_id
                  AND collection_id = :collection_id
                RETURNING id
            )
            INSERT INTO deleted (id, parent_id, collection_id, last_modified)
            SELECT id, :parent_id, :collection_id, from_epoch(:last_modified)
              FROM deleted_record
            RETURNING as_epoch(last_modified) AS last_modified;
            """
        else:
            query = """
                DELETE
                FROM records
                WHERE id = :object_id
                  AND parent_id = :parent_id
                  AND collection_id = :collection_id
                RETURNING as_epoch(last_modified) AS last_modified;
            """
        placeholders = dict(object_id=object_id,
                            parent_id=parent_id,
                            collection_id=collection_id,
                            last_modified=last_modified)

        with self.client.connect() as conn:
            result = conn.execute(query, placeholders)
            if result.rowcount == 0:
                raise exceptions.RecordNotFoundError(object_id)
            inserted = result.fetchone()

        record = {}
        record[modified_field] = inserted['last_modified']
        record[id_field] = object_id

        record[deleted_field] = True
        return record

    def delete_all(self, collection_id, parent_id, filters=None,
                   sorting=None, pagination_rules=None, limit=None,
                   id_field=DEFAULT_ID_FIELD, with_deleted=True,
                   modified_field=DEFAULT_MODIFIED_FIELD,
                   deleted_field=DEFAULT_DELETED_FIELD,
                   auth=None):
        if with_deleted:
            query = """
            WITH deleted_records AS (
                WITH matching_records AS (
                    SELECT id, parent_id, collection_id
                        FROM records
                        WHERE {parent_id_filter}
                              {collection_id_filter}
                              {conditions_filter}
                              {pagination_rules}
                        {sorting}
                        LIMIT :pagination_limit
                )
                DELETE
                FROM records
                USING matching_records
                WHERE records.id = matching_records.id
                  AND records.parent_id = matching_records.parent_id
                  AND records.collection_id = matching_records.collection_id
                RETURNING records.id, records.parent_id, records.collection_id
            )
            INSERT INTO deleted (id, parent_id, collection_id)
            SELECT id, parent_id, collection_id
              FROM deleted_records
            RETURNING id, as_epoch(last_modified) AS last_modified;
            """
        else:
            query = """
            WITH matching_records AS (
                SELECT id, parent_id, collection_id
                    FROM records
                    WHERE {parent_id_filter}
                          {collection_id_filter}
                          {conditions_filter}
                          {pagination_rules}
                    {sorting}
                    LIMIT :pagination_limit
            )
            DELETE
            FROM records
            USING matching_records
            WHERE records.id = matching_records.id
              AND records.parent_id = matching_records.parent_id
              AND records.collection_id = matching_records.collection_id
            RETURNING records.id, as_epoch(last_modified) AS last_modified;
            """

        id_field = id_field or self.id_field
        modified_field = modified_field or self.modified_field
        placeholders = dict(parent_id=parent_id,
                            collection_id=collection_id)
        # Safe strings
        safeholders = defaultdict(str)
        # Handle parent_id as a regex only if it contains *
        if '*' in parent_id:
            safeholders['parent_id_filter'] = 'parent_id LIKE :parent_id'
            placeholders['parent_id'] = parent_id.replace('*', '%')
        else:
            safeholders['parent_id_filter'] = 'parent_id = :parent_id'
        # If collection is None, remove it from query.
        if collection_id is None:
            safeholders['collection_id_filter'] = ''
        else:
            safeholders['collection_id_filter'] = 'AND collection_id = :collection_id'  # NOQA

        if filters:
            safe_sql, holders = self._format_conditions(filters,
                                                        id_field,
                                                        modified_field)
            safeholders['conditions_filter'] = 'AND {}'.format(safe_sql)
            placeholders.update(**holders)

        if sorting:
            sql, holders = self._format_sorting(sorting, id_field,
                                                modified_field)
            safeholders['sorting'] = sql
            placeholders.update(**holders)

        if pagination_rules:
            sql, holders = self._format_pagination(pagination_rules, id_field,
                                                   modified_field)
            safeholders['pagination_rules'] = 'AND {}'.format(sql)
            placeholders.update(**holders)

        # Limit the number of results (pagination).
        limit = min(self._max_fetch_size, limit) if limit else self._max_fetch_size
        placeholders['pagination_limit'] = limit

        with self.client.connect() as conn:
            result = conn.execute(query.format_map(safeholders), placeholders)
            deleted = result.fetchmany(self._max_fetch_size)

        records = []
        for result in deleted:
            record = {}
            record[id_field] = result['id']
            record[modified_field] = result['last_modified']
            record[deleted_field] = True
            records.append(record)

        return records

    def purge_deleted(self, collection_id, parent_id, before=None,
                      id_field=DEFAULT_ID_FIELD,
                      modified_field=DEFAULT_MODIFIED_FIELD,
                      auth=None):
        delete_tombstones = """
        DELETE
        FROM deleted
        WHERE {parent_id_filter}
              {collection_id_filter}
              {conditions_filter}
        """
        id_field = id_field or self.id_field
        modified_field = modified_field or self.modified_field
        placeholders = dict(parent_id=parent_id,
                            collection_id=collection_id)
        # Safe strings
        safeholders = defaultdict(str)
        # Handle parent_id as a regex only if it contains *
        if '*' in parent_id:
            safeholders['parent_id_filter'] = 'parent_id LIKE :parent_id'
            placeholders['parent_id'] = parent_id.replace('*', '%')
        else:
            safeholders['parent_id_filter'] = 'parent_id = :parent_id'
        # If collection is None, remove it from query.
        if collection_id is None:
            safeholders['collection_id_filter'] = ''
        else:
            safeholders['collection_id_filter'] = 'AND collection_id = :collection_id'  # NOQA

        if before is not None:
            safeholders['conditions_filter'] = (
                'AND as_epoch(last_modified) < :before')
            placeholders['before'] = before

        with self.client.connect() as conn:
            result = conn.execute(delete_tombstones.format_map(safeholders), placeholders)
            deleted = result.rowcount

            # If purging everything from a parent_id, then clear timestamps.
            if collection_id is None and before is None:
                delete_timestamps = """
                DELETE
                FROM timestamps
                WHERE {parent_id_filter}
                """
                conn.execute(delete_timestamps.format_map(safeholders), placeholders)

        return deleted

    def get_all(self, collection_id, parent_id, filters=None, sorting=None,
                pagination_rules=None, limit=None, include_deleted=False,
                id_field=DEFAULT_ID_FIELD,
                modified_field=DEFAULT_MODIFIED_FIELD,
                deleted_field=DEFAULT_DELETED_FIELD,
                auth=None):
        query = """
        WITH total_filtered AS (
            SELECT COUNT(id) AS count
              FROM records
             WHERE {parent_id_filter}
               AND collection_id = :collection_id
               {conditions_filter}
        ),
        collection_filtered AS (
            SELECT id, last_modified, data
              FROM records
             WHERE {parent_id_filter}
               AND collection_id = :collection_id
               {conditions_filter}
        ),
        fake_deleted AS (
            SELECT (:deleted_field)::JSONB AS data
        ),
        filtered_deleted AS (
            SELECT id, last_modified, fake_deleted.data AS data
              FROM deleted, fake_deleted
             WHERE {parent_id_filter}
               AND collection_id = :collection_id
               {conditions_filter}
               {deleted_limit}
        ),
        all_records AS (
            SELECT * FROM filtered_deleted
             UNION ALL
            SELECT * FROM collection_filtered
        ),
        paginated_records AS (
            SELECT DISTINCT id
              FROM all_records
              {pagination_rules}
        )
        SELECT total_filtered.count AS count_total,
               a.id, as_epoch(a.last_modified) AS last_modified, a.data
          FROM paginated_records AS p JOIN all_records AS a ON (a.id = p.id),
               total_filtered
          {sorting}
          LIMIT :pagination_limit;
        """
        deleted_field = self.json.dumps(dict([(deleted_field, True)]))

        # Unsafe strings escaped by PostgreSQL
        placeholders = dict(parent_id=parent_id,
                            collection_id=collection_id,
                            deleted_field=deleted_field)

        # Safe strings
        safeholders = defaultdict(str)

        # Handle parent_id as a regex only if it contains *
        if '*' in parent_id:
            safeholders['parent_id_filter'] = 'parent_id LIKE :parent_id'
            placeholders['parent_id'] = parent_id.replace('*', '%')
        else:
            safeholders['parent_id_filter'] = 'parent_id = :parent_id'

        if filters:
            safe_sql, holders = self._format_conditions(filters,
                                                        id_field,
                                                        modified_field)
            safeholders['conditions_filter'] = 'AND {}'.format(safe_sql)
            placeholders.update(**holders)

        if not include_deleted:
            safeholders['deleted_limit'] = 'LIMIT 0'

        if sorting:
            sql, holders = self._format_sorting(sorting, id_field,
                                                modified_field)
            safeholders['sorting'] = sql
            placeholders.update(**holders)

        if pagination_rules:
            sql, holders = self._format_pagination(pagination_rules, id_field,
                                                   modified_field)
            safeholders['pagination_rules'] = 'WHERE {}'.format(sql)
            placeholders.update(**holders)

        # Limit the number of results (pagination).
        limit = min(self._max_fetch_size, limit) if limit else self._max_fetch_size
        placeholders['pagination_limit'] = limit

        with self.client.connect(readonly=True) as conn:
            result = conn.execute(query.format_map(safeholders), placeholders)
            retrieved = result.fetchmany(self._max_fetch_size)

        if len(retrieved) == 0:
            return [], 0

        count_total = retrieved[0]['count_total']

        records = []
        for result in retrieved:
            record = result['data']
            record[id_field] = result['id']
            record[modified_field] = result['last_modified']
            records.append(record)

        return records, count_total

    def _format_conditions(self, filters, id_field, modified_field,
                           prefix='filters'):
        """Format the filters list in SQL, with placeholders for safe escaping.

        .. note::
            All conditions are combined using AND.

        .. note::

            Field name and value are escaped as they come from HTTP API.

        :returns: A SQL string with placeholders, and a dict mapping
            placeholders to actual values.
        :rtype: tuple
        """
        operators = {
            COMPARISON.EQ: '=',
            COMPARISON.NOT: '<>',
            COMPARISON.IN: 'IN',
            COMPARISON.EXCLUDE: 'NOT IN',
            COMPARISON.LIKE: 'ILIKE',
        }

        conditions = []
        holders = {}
        for i, filtr in enumerate(filters):
            value = filtr.value
            is_like_query = filtr.operator == COMPARISON.LIKE

            if filtr.field == id_field:
                sql_field = 'id'
                if isinstance(value, int):
                    value = str(value)
            elif filtr.field == modified_field:
                sql_field = 'as_epoch(last_modified)'
            else:
                column_name = "data"
                # Subfields: ``person.name`` becomes ``data->person->>name``
                subfields = filtr.field.split('.')
                for j, subfield in enumerate(subfields):
                    # Safely escape field name
                    field_holder = '{}_field_{}_{}'.format(prefix, i, j)
                    holders[field_holder] = subfield
                    # Use ->> to convert the last level to text if
                    # needed for LIKE query. (Other queries do JSONB comparison.)
                    column_name += "->>" if j == len(subfields) - 1 and is_like_query else "->"
                    column_name += ":{}".format(field_holder)
                sql_field = column_name

            string_field = filtr.field in (id_field, modified_field) or is_like_query
            if not string_field:
                # JSONB-ify the value.
                if filtr.operator not in (COMPARISON.IN, COMPARISON.EXCLUDE):
                    value = json.dumps(value)
                else:
                    value = [json.dumps(v) for v in value]

<<<<<<< HEAD
            if filtr.operator not in (COMPARISON.IN, COMPARISON.EXCLUDE):
                # For the IN operator, let psycopg escape the values list.
                # Otherwise JSON-ify the native value (e.g. True -> 'true')
                if not isinstance(value, str):
                    value = self.json.dumps(value).strip('"')
            else:
                # If not all numeric, fallback to string comparison.
                if not all([is_numeric(v) for v in value]):
                    value = [str(v) for v in value]
=======
            if filtr.operator in (COMPARISON.IN, COMPARISON.EXCLUDE):
>>>>>>> 6d0c036b
                value = tuple(value)
                # WHERE field IN ();  -- Fails with syntax error.
                if len(value) == 0:
                    value = (None,)

            if is_like_query:
                # Operand should be a string.
                # Add implicit start/end wildchars if none is specified.
                if "*" not in value:
                    value = "*{}*".format(value)
                value = value.replace("*", "%")

            if filtr.operator == COMPARISON.HAS:
                operator = 'IS NOT NULL' if filtr.value else 'IS NULL'
                cond = "{} {}".format(sql_field, operator)
            else:
                # Safely escape value
                value_holder = '{}_value_{}'.format(prefix, i)
                holders[value_holder] = value

                sql_operator = operators.setdefault(filtr.operator,
                                                    filtr.operator.value)
                cond = "{} {} :{}".format(sql_field, sql_operator, value_holder)

            # If the field is missing, column_name will produce
            # NULL. NULL has strange properties with comparisons
            # in SQL -- NULL = anything => NULL, NULL <> anything => NULL.
            # We generally want missing fields to be treated as a
            # special value that compares as different from
            # everything, including JSON null. Do this on a
            # per-operator basis.
            null_false_operators = (
                # NULLs aren't EQ to anything (definitionally).
                COMPARISON.EQ,
                # So they can't match anything in an INCLUDE.
                COMPARISON.IN,
                # Nor can they be LIKE anything.
                COMPARISON.LIKE,
            )
            null_true_operators = (
                # NULLs are automatically not equal to everything.
                COMPARISON.NOT,
                # Thus they can never be excluded.
                COMPARISON.EXCLUDE,
                # Match Postgres's default sort behavior
                # (NULLS LAST) by allowing NULLs to
                # automatically be greater than everything.
                COMPARISON.GT, COMPARISON.MIN,
            )

            if not (filtr.field == id_field or filtr.field == modified_field):
                if filtr.operator in null_false_operators:
                    cond = "({} IS NOT NULL AND {})".format(sql_field, cond)
                elif filtr.operator in null_true_operators:
                    cond = "({} IS NULL OR {})".format(sql_field, cond)
                else:
                    # No need to check for LT and MAX because NULL < foo
                    # is NULL, which is falsy in SQL.
                    pass

            conditions.append(cond)

        safe_sql = ' AND '.join(conditions)
        return safe_sql, holders

    def _format_pagination(self, pagination_rules, id_field, modified_field):
        """Format the pagination rules in SQL, with placeholders for
        safe escaping.

        .. note::

            All rules are combined using OR.

        .. note::

            Field names are escaped as they come from HTTP API.

        :returns: A SQL string with placeholders, and a dict mapping
            placeholders to actual values.
        :rtype: tuple
        """
        rules = []
        placeholders = {}

        for i, rule in enumerate(pagination_rules):
            prefix = 'rules_{}'.format(i)
            safe_sql, holders = self._format_conditions(rule,
                                                        id_field,
                                                        modified_field,
                                                        prefix=prefix)
            rules.append(safe_sql)
            placeholders.update(**holders)

        safe_sql = ' OR '.join(['({})'.format(r) for r in rules])
        return safe_sql, placeholders

    def _format_sorting(self, sorting, id_field, modified_field):
        """Format the sorting in SQL, with placeholders for safe escaping.

        .. note::

            Field names are escaped as they come from HTTP API.

        :returns: A SQL string with placeholders, and a dict mapping
            placeholders to actual values.
        :rtype: tuple
        """
        sorts = []
        holders = {}
        for i, sort in enumerate(sorting):

            if sort.field == id_field:
                sql_field = 'id'
            elif sort.field == modified_field:
                sql_field = 'last_modified'
            else:
                # Subfields: ``person.name`` becomes ``data->person->>name``
                subfields = sort.field.split('.')
                sql_field = 'data'
                for j, subfield in enumerate(subfields):
                    # Safely escape field name
                    field_holder = 'sort_field_{}_{}'.format(i, j)
                    holders[field_holder] = subfield
                    # Use ->> to convert the last level to text.
                    sql_field += '->(:{})'.format(field_holder)

            sql_direction = 'ASC' if sort.direction > 0 else 'DESC'
            sql_sort = "{} {}".format(sql_field, sql_direction)
            sorts.append(sql_sort)

        safe_sql = 'ORDER BY {}'.format(', '.join(sorts))
        return safe_sql, holders


def load_from_config(config):
    settings = config.get_settings()
    max_fetch_size = int(settings['storage_max_fetch_size'])
    strict = settings.get('storage_strict_json', False)
    client = create_from_config(config, prefix='storage_')
    return Storage(client=client, max_fetch_size=max_fetch_size, strict_json=strict)<|MERGE_RESOLUTION|>--- conflicted
+++ resolved
@@ -7,11 +7,7 @@
     StorageBase, exceptions,
     DEFAULT_ID_FIELD, DEFAULT_MODIFIED_FIELD, DEFAULT_DELETED_FIELD)
 from kinto.core.storage.postgresql.client import create_from_config
-<<<<<<< HEAD
-from kinto.core.utils import COMPARISON, is_numeric
-=======
-from kinto.core.utils import COMPARISON, json
->>>>>>> 6d0c036b
+from kinto.core.utils import COMPARISON
 
 
 logger = logging.getLogger(__name__)
@@ -714,23 +710,11 @@
             if not string_field:
                 # JSONB-ify the value.
                 if filtr.operator not in (COMPARISON.IN, COMPARISON.EXCLUDE):
-                    value = json.dumps(value)
+                    value = self.json.dumps(value)
                 else:
-                    value = [json.dumps(v) for v in value]
-
-<<<<<<< HEAD
-            if filtr.operator not in (COMPARISON.IN, COMPARISON.EXCLUDE):
-                # For the IN operator, let psycopg escape the values list.
-                # Otherwise JSON-ify the native value (e.g. True -> 'true')
-                if not isinstance(value, str):
-                    value = self.json.dumps(value).strip('"')
-            else:
-                # If not all numeric, fallback to string comparison.
-                if not all([is_numeric(v) for v in value]):
-                    value = [str(v) for v in value]
-=======
+                    value = [self.json.dumps(v) for v in value]
+
             if filtr.operator in (COMPARISON.IN, COMPARISON.EXCLUDE):
->>>>>>> 6d0c036b
                 value = tuple(value)
                 # WHERE field IN ();  -- Fails with syntax error.
                 if len(value) == 0:
