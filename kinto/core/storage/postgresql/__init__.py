--- conflicted
+++ resolved
@@ -290,39 +290,17 @@
         # safe. We add a constant "inserted" field to know whether we
         # need to throw or not.
         query = """
-<<<<<<< HEAD
-        WITH create_object AS (
-            INSERT INTO objects (id, parent_id, resource_name, data, last_modified, deleted)
-            VALUES (:object_id, :parent_id,
-                    :resource_name, (:data)::JSONB,
-                    from_epoch(:last_modified),
-                    FALSE)
-            ON CONFLICT (id, parent_id, resource_name) DO UPDATE
-            SET last_modified = from_epoch(:last_modified),
-                data = (:data)::JSONB,
-                deleted = FALSE
-            WHERE objects.deleted = TRUE
-            RETURNING id, data, last_modified
-        )
-        SELECT id, data, as_epoch(last_modified) AS last_modified, TRUE AS inserted
-            FROM create_object
-        UNION ALL
-        SELECT id, data, as_epoch(last_modified) AS last_modified, FALSE AS inserted FROM objects
-        WHERE id = :object_id AND parent_id = :parent_id AND resource_name = :resource_name
-        LIMIT 1;
-=======
-        INSERT INTO records (id, parent_id, collection_id, data, last_modified, deleted)
+        INSERT INTO objects (id, parent_id, resource_name, data, last_modified, deleted)
         VALUES (:object_id, :parent_id,
-                :collection_id, (:data)::JSONB,
+                :resource_name, (:data)::JSONB,
                 from_epoch(:last_modified),
                 FALSE)
-        ON CONFLICT (id, parent_id, collection_id) DO UPDATE
+        ON CONFLICT (id, parent_id, resource_name) DO UPDATE
         SET last_modified = from_epoch(:last_modified),
             data = (:data)::JSONB,
             deleted = FALSE
-        WHERE records.deleted = TRUE
+        WHERE objects.deleted = TRUE
         RETURNING id, data, as_epoch(last_modified) AS last_modified;
->>>>>>> e19ff82e
         """
 
         safe_holders = {}
@@ -337,16 +315,8 @@
             result = conn.execute(query % safe_holders, placeholders)
             inserted = result.fetchone()
 
-<<<<<<< HEAD
-        if not inserted["inserted"]:
-            obj = inserted["data"]
-            obj[id_field] = inserted["id"]
-            obj[modified_field] = inserted["last_modified"]
-            raise exceptions.UnicityError(id_field, obj)
-=======
         if not inserted:
             raise exceptions.UnicityError(id_field)
->>>>>>> e19ff82e
 
         obj[modified_field] = inserted["last_modified"]
         return obj
