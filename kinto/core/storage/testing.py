import time
from unittest import mock

from pyramid import testing

from kinto.core import utils
from kinto.core.testing import skip_if_travis, DummyRequest, ThreadMixin
from kinto.core.storage import exceptions, Filter, Sort, heartbeat, MISSING


OBJECT_ID = "472be9ec-26fe-461b-8282-9c4e4b207ab3"


class BaseTestStorage:
    backend = None

    settings = {}

    def setUp(self):
        super().setUp()
        self.storage = self.backend.load_from_config(self._get_config())
        self.storage.initialize_schema()
        self.id_field = "id"
        self.modified_field = "last_modified"
        self.client_error_patcher = None

        self.object = {"foo": "bar"}
        self.storage_kw = {"resource_name": "test", "parent_id": "1234", "auth": "Basic bWF0OjI="}
        self.other_parent_id = "5678"
        self.other_auth = "Basic bWF0OjE="

    def _get_config(self, settings=None):
        """Mock Pyramid config object.
        """
        if settings is None:
            settings = self.settings
        config = testing.setUp()
        config.add_settings(settings)
        return config

    def tearDown(self):
        mock.patch.stopall()
        super().tearDown()
        self.storage.flush()

    def create_object(self, object=None, id_generator=None, **kwargs):
        obj = object or self.object
        kw = {**self.storage_kw, **kwargs}
        return self.storage.create(object=obj, id_generator=id_generator, **kw)

    def test_raises_backend_error_if_error_occurs_on_client(self):
        self.client_error_patcher.start()
        self.assertRaises(exceptions.BackendError, self.storage.get_all, **self.storage_kw)

    def test_backend_error_provides_original_exception(self):
        self.client_error_patcher.start()
        try:
            self.storage.get_all(**self.storage_kw)
        except exceptions.BackendError as e:
            error = e
        self.assertTrue(isinstance(error.original, Exception))

    def test_backend_error_is_raised_anywhere(self):
        self.client_error_patcher.start()
        calls = [
            (self.storage.resource_timestamp, {}),
            (self.storage.create, dict(object={})),
            (self.storage.get, dict(object_id={})),
            (self.storage.update, dict(object_id="", object={})),
            (self.storage.delete, dict(object_id="")),
            (self.storage.delete_all, {}),
            (self.storage.purge_deleted, {}),
            (self.storage.get_all, {}),
        ]
        for call, kwargs in calls:
            kwargs.update(**self.storage_kw)
            self.assertRaises(exceptions.BackendError, call, **kwargs)
        self.assertRaises(exceptions.BackendError, self.storage.flush, auth=self.other_auth)

    def test_initialize_schema_is_idempotent(self):
        self.storage.initialize_schema()
        self.storage.initialize_schema()  # not raising.

    def test_ping_returns_false_if_unavailable(self):
        request = DummyRequest()
        request.headers["Authorization"] = self.storage_kw["auth"]
        request.registry.settings = {"readonly": "false"}
        ping = heartbeat(self.storage)

        with mock.patch("kinto.core.storage.random.SystemRandom.random", return_value=0.7):
            ping(request)

        self.client_error_patcher.start()
        with mock.patch("kinto.core.storage.random.SystemRandom.random", return_value=0.7):
            self.assertFalse(ping(request))
        with mock.patch("kinto.core.storage.random.SystemRandom.random", return_value=0.5):
            self.assertFalse(ping(request))

    def test_ping_returns_true_when_working(self):
        request = DummyRequest()
        request.headers["Authorization"] = "Basic bWF0OjI="
        ping = heartbeat(self.storage)
        with mock.patch("kinto.core.storage.random.SystemRandom.random", return_value=0.7):
            self.assertTrue(ping(request))
        with mock.patch("kinto.core.storage.random.SystemRandom.random", return_value=0.5):
            self.assertTrue(ping(request))

    def test_ping_returns_true_when_working_in_readonly_mode(self):
        request = DummyRequest()
        request.headers["Authorization"] = "Basic bWF0OjI="
        request.registry.settings = {"readonly": "true"}
        ping = heartbeat(self.storage)
        self.assertTrue(ping(request))

    def test_ping_returns_false_if_unavailable_in_readonly_mode(self):
        request = DummyRequest()
        request.headers["Authorization"] = "Basic bWF0OjI="
        request.registry.settings = {"readonly": "true"}
        ping = heartbeat(self.storage)
        with mock.patch.object(
            self.storage, "get_all", side_effect=exceptions.BackendError("Boom!")
        ):
            self.assertFalse(ping(request))

    def test_ping_logs_error_if_unavailable(self):
        request = DummyRequest()
        self.client_error_patcher.start()
        ping = heartbeat(self.storage)

        with mock.patch("kinto.core.storage.logger.exception") as exc_handler:
            self.assertFalse(ping(request))

        self.assertTrue(exc_handler.called)

    def test_ping_leaves_no_tombstone(self):
        request = DummyRequest()
        request.headers["Authorization"] = "Basic bWF0OjI="
        ping = heartbeat(self.storage)
        with mock.patch("kinto.core.storage.random.SystemRandom.random", return_value=0.7):
            ping(request)
        with mock.patch("kinto.core.storage.random.SystemRandom.random", return_value=0.5):
            ping(request)
        objects, count = self.storage.get_all(
            parent_id="__heartbeat__", resource_name="__heartbeat__", include_deleted=True
        )
        self.assertEqual(len(objects), 0)

    def test_create_adds_the_object_id(self):
        obj = self.create_object()
        self.assertIsNotNone(obj["id"])

    def test_create_works_as_expected(self):
        stored = self.create_object()
        retrieved = self.storage.get(object_id=stored["id"], **self.storage_kw)
        self.assertEqual(retrieved, stored)

    def test_create_copies_the_object_before_modifying_it(self):
        self.create_object()
        self.assertEqual(self.object.get("id"), None)

    def test_create_uses_the_resource_id_generator(self):
        obj = self.create_object(id_generator=lambda: OBJECT_ID)
        self.assertEqual(obj["id"], OBJECT_ID)

    def test_create_supports_unicode_for_parent_and_id(self):
        unicode_id = "Rémy"
        self.create_object(parent_id=unicode_id, resource_name=unicode_id)

    def test_create_does_not_overwrite_the_provided_id(self):
        obj = {**self.object, self.id_field: OBJECT_ID}
        stored = self.create_object(object=obj)
        self.assertEqual(stored[self.id_field], OBJECT_ID)

    def test_create_raise_unicity_error_if_provided_id_exists(self):
        obj = {**self.object, self.id_field: OBJECT_ID}
        self.create_object(object=obj)
        obj = {**self.object, self.id_field: OBJECT_ID}
        self.assertRaises(exceptions.UnicityError, self.create_object, object=obj)

    def test_create_does_generate_a_new_last_modified_field(self):
        obj = {**self.object}
        self.assertNotIn(self.modified_field, obj)
        created = self.create_object(object=obj)
        self.assertIn(self.modified_field, created)

    def test_get_raise_on_object_not_found(self):
        self.assertRaises(
            exceptions.ObjectNotFoundError,
            self.storage.get,
<<<<<<< HEAD
            object_id=OBJECT_ID,
=======
            object_id=RECORD_ID,
>>>>>>> ea5f66dd
            **self.storage_kw,
        )

    def test_update_creates_a_new_object_when_needed(self):
        self.assertRaises(
            exceptions.ObjectNotFoundError,
            self.storage.get,
<<<<<<< HEAD
            object_id=OBJECT_ID,
=======
            object_id=RECORD_ID,
>>>>>>> ea5f66dd
            **self.storage_kw,
        )
        obj = self.storage.update(object_id=OBJECT_ID, object=self.object, **self.storage_kw)
        retrieved = self.storage.get(object_id=OBJECT_ID, **self.storage_kw)
        self.assertEqual(retrieved, obj)

    def test_update_overwrites_object_id(self):
        stored = self.create_object()
        object_id = stored[self.id_field]
        self.object[self.id_field] = "this-will-be-ignored"
        self.storage.update(object_id=object_id, object=self.object, **self.storage_kw)
        retrieved = self.storage.get(object_id=object_id, **self.storage_kw)
        self.assertEqual(retrieved[self.id_field], object_id)

    def test_update_generates_a_new_last_modified_field_if_not_present(self):
        stored = self.create_object()
        object_id = stored[self.id_field]
        self.assertNotIn(self.modified_field, self.object)
        self.storage.update(object_id=object_id, object=self.object, **self.storage_kw)
        retrieved = self.storage.get(object_id=object_id, **self.storage_kw)
        self.assertIn(self.modified_field, retrieved)
        self.assertGreater(retrieved[self.modified_field], stored[self.modified_field])

    def test_delete_works_properly(self):
        stored = self.create_object()
        self.storage.delete(object_id=stored["id"], **self.storage_kw)
        self.assertRaises(  # Shouldn't exist.
            exceptions.ObjectNotFoundError,
            self.storage.get,
            object_id=stored["id"],
            **self.storage_kw,
        )

    def test_delete_works_even_on_second_time(self):
        # Create a object
        self.storage.create("test", "1234", {"id": "demo"})
        # Delete the object
        self.storage.delete("test", "1234", "demo", with_deleted=True)
        # Update a object (it recreates it.)
        self.storage.update("test", "1234", "demo", {"id": "demo"})
        # Delete the object without errors
        self.storage.delete("test", "1234", "demo", with_deleted=True)

    def test_delete_can_specify_the_last_modified(self):
        stored = self.create_object()
        last_modified = stored[self.modified_field] + 10
        self.storage.delete(object_id=stored["id"], last_modified=last_modified, **self.storage_kw)

        objects, count = self.storage.get_all(include_deleted=True, **self.storage_kw)
        self.assertEqual(objects[0][self.modified_field], last_modified)

    def test_delete_raise_when_unknown(self):
        self.assertRaises(
            exceptions.ObjectNotFoundError,
            self.storage.delete,
<<<<<<< HEAD
            object_id=OBJECT_ID,
=======
            object_id=RECORD_ID,
>>>>>>> ea5f66dd
            **self.storage_kw,
        )

    def test_get_all_handles_parent_id_pattern_matching(self):
        self.create_object(parent_id="abc", resource_name="c")
        obj = self.create_object(parent_id="abc", resource_name="c")
        self.storage.delete(object_id=obj["id"], parent_id="abc", resource_name="c")
        self.create_object(parent_id="efg", resource_name="c")

        objects, total_objects = self.storage.get_all(
            parent_id="ab*", resource_name="c", include_deleted=True
        )
        self.assertEqual(len(objects), 2)
        self.assertEqual(total_objects, 1)

    def test_get_all_does_proper_parent_id_pattern_matching(self):
        self.create_object(parent_id="abc", resource_name="c")
        self.create_object(parent_id="xabcx", resource_name="c")
        self.create_object(parent_id="efg", resource_name="c")

        objects, total_objects = self.storage.get_all(
            parent_id="ab*", resource_name="c", include_deleted=True
        )
        self.assertEqual(len(objects), 1)
        self.assertEqual(len(objects), total_objects)

    def test_get_all_parent_id_handles_collisions(self):
        abc1 = self.create_object(
            parent_id="abc1", resource_name="c", object={"id": "abc", "secret_data": "abc1"}
        )
        abc2 = self.create_object(
            parent_id="abc2", resource_name="c", object={"id": "abc", "secret_data": "abc2"}
        )
        objects, total_objects = self.storage.get_all(
            parent_id="ab*", resource_name="c", include_deleted=True
        )
        self.assertEqual(len(objects), 2)
        self.assertEqual(len(objects), total_objects)
        objects.sort(key=lambda obj: obj["secret_data"])
        self.assertEqual(objects[0], abc1)
        self.assertEqual(objects[1], abc2)

    def test_get_all_return_all_values(self):
        for x in range(10):
            obj = dict(self.object)
            obj["number"] = x
            self.create_object(obj)

        objects, total_objects = self.storage.get_all(**self.storage_kw)
        self.assertEqual(len(objects), 10)
        self.assertEqual(len(objects), total_objects)

    def test_get_all_handle_limit(self):
        for x in range(10):
            obj = dict(self.object)
            obj["number"] = x
            self.create_object(obj)

        objects, total_objects = self.storage.get_all(
            include_deleted=True, limit=2, **self.storage_kw
        )
        self.assertEqual(total_objects, 10)
        self.assertEqual(len(objects), 2)

    def test_get_all_handle_sorting_on_id(self):
        for x in range(3):
            self.create_object()
        sorting = [Sort("id", 1)]
        objects, _ = self.storage.get_all(sorting=sorting, **self.storage_kw)
        self.assertTrue(objects[0]["id"] < objects[-1]["id"])

    def test_get_all_handle_sorting_on_subobject(self):
        for x in range(10):
            obj = dict(**self.object)
            obj["person"] = dict(age=x)
            self.create_object(obj)
        sorting = [Sort("person.age", 1)]
        objects, _ = self.storage.get_all(sorting=sorting, **self.storage_kw)
        self.assertLess(objects[0]["person"]["age"], objects[-1]["person"]["age"])

    def test_get_all_sorting_is_consistent_with_filtering(self):
        self.create_object({"flavor": "strawberry"})
        self.create_object({"flavor": "blueberry", "author": None})
        self.create_object({"flavor": "raspberry", "author": 1})
        self.create_object({"flavor": "orange", "author": True})
        self.create_object({"flavor": "watermelon", "author": "Ethan"})
        sorting = [Sort("author", 1)]
        objects, _ = self.storage.get_all(sorting=sorting, **self.storage_kw)
        # Some interesting values to compare against
        values = ["A", "Z", "", 0, 4, MISSING]

        for value in values:
            # Together, these filters should provide the entire list
            filter_less = Filter("author", value, utils.COMPARISON.LT)
            filter_min = Filter("author", value, utils.COMPARISON.MIN)
            smaller_objects, _ = self.storage.get_all(
                filters=[filter_less], sorting=sorting, **self.storage_kw
            )
            greater_objects, _ = self.storage.get_all(
                filters=[filter_min], sorting=sorting, **self.storage_kw
            )
            other_objects = smaller_objects + greater_objects
            self.assertEqual(
                objects,
                other_objects,
                "Filtering is not consistent with sorting when filtering "
<<<<<<< HEAD
                "using value {}: {} (LT) + {} (MIN) != {}".format(
                    value, smaller_objects, greater_objects, objects
                ),
=======
                f"using value {value}: {smaller_records} (LT) + {greater_records} (MIN) != {records}",
>>>>>>> ea5f66dd
            )

        # Same test but with MAX and GT
        for value in values:
            # Together, these filters should provide the entire list
            filter_less = Filter("author", value, utils.COMPARISON.MAX)
            filter_min = Filter("author", value, utils.COMPARISON.GT)
            smaller_objects, _ = self.storage.get_all(
                filters=[filter_less], sorting=sorting, **self.storage_kw
            )
            greater_objects, _ = self.storage.get_all(
                filters=[filter_min], sorting=sorting, **self.storage_kw
            )
            other_objects = smaller_objects + greater_objects
            self.assertEqual(
                objects,
                other_objects,
                "Filtering is not consistent with sorting when filtering "
<<<<<<< HEAD
                "using value {}: {} (MAX) + {} (GT) != {}".format(
                    value, smaller_objects, greater_objects, objects
                ),
=======
                f"using value {value}: {smaller_records} (MAX) + {greater_records} (GT) != {records}",
>>>>>>> ea5f66dd
            )

    def test_get_all_can_filter_with_list_of_values(self):
        for l in ["a", "b", "c"]:
            self.create_object({"code": l})
        filters = [Filter("code", ["a", "b"], utils.COMPARISON.IN)]
        objects, _ = self.storage.get_all(filters=filters, **self.storage_kw)
        self.assertEqual(len(objects), 2)

    def test_get_all_can_filter_on_array_that_contains_values(self):
        self.create_object({"colors": ["red", "green", "blue"]})
        self.create_object({"colors": ["gray", "blue"]})
        self.create_object({"colors": ["red", "gray", "blue"]})
        self.create_object({"colors": ["purple", "green", "blue"]})

        filters = [Filter("colors", ["red"], utils.COMPARISON.CONTAINS)]
        objects, _ = self.storage.get_all(filters=filters, **self.storage_kw)
        self.assertEqual(len(objects), 2)

        filters = [Filter("colors", ["red", "gray"], utils.COMPARISON.CONTAINS)]
        objects, _ = self.storage.get_all(filters=filters, **self.storage_kw)
        self.assertEqual(len(objects), 1)

    def test_get_all_can_filter_on_field_that_do_not_contains_an_array_with_contains_any(self):
        self.create_object({"colors": ["red", "green", "blue"]})
        self.create_object({"colors": {"html": "#00FF00"}})

        filters = [Filter("colors", ["red"], utils.COMPARISON.CONTAINS_ANY)]
        objects, _ = self.storage.get_all(filters=filters, **self.storage_kw)
        self.assertEqual(len(objects), 1)

        filters = [Filter("colors", [{"html": "#00FF00"}], utils.COMPARISON.CONTAINS_ANY)]
        objects, _ = self.storage.get_all(filters=filters, **self.storage_kw)
        self.assertEqual(len(objects), 0)

    def test_get_all_can_filter_on_array_that_contains_any_value(self):
        self.create_object({"colors": ["red", "green", "blue"]})
        self.create_object({"colors": ["gray", "blue"]})
        self.create_object({"colors": ["red", "gray", "blue"]})
        self.create_object({"colors": ["purple", "green", "blue"]})

        filters = [Filter("colors", ["red"], utils.COMPARISON.CONTAINS_ANY)]
        objects, _ = self.storage.get_all(filters=filters, **self.storage_kw)
        self.assertEqual(len(objects), 2)

        filters = [Filter("colors", ["red", "gray"], utils.COMPARISON.CONTAINS_ANY)]
        objects, _ = self.storage.get_all(filters=filters, **self.storage_kw)
        self.assertEqual(len(objects), 3)

    def test_get_all_can_filter_on_array_that_contains_numeric_values(self):
        self.create_object({"fib": [1, 2, 3]})
        self.create_object({"fib": [2, 3, 5]})
        self.create_object({"fib": [3, 5, 8]})
        self.create_object({"fib": [5, 8, 13]})

        filters = [Filter("fib", [2], utils.COMPARISON.CONTAINS)]
        objects, _ = self.storage.get_all(filters=filters, **self.storage_kw)
        self.assertEqual(len(objects), 2)

        filters = [Filter("fib", [2, 3], utils.COMPARISON.CONTAINS)]
        objects, _ = self.storage.get_all(filters=filters, **self.storage_kw)
        self.assertEqual(len(objects), 2)

    def test_get_all_can_filter_on_array_that_contains_any_numeric_value(self):
        self.create_object({"fib": [1, 2, 3]})
        self.create_object({"fib": [2, 3, 5]})
        self.create_object({"fib": [3, 5, 8]})
        self.create_object({"fib": [5, 8, 13]})

        filters = [Filter("fib", [2], utils.COMPARISON.CONTAINS_ANY)]
        objects, _ = self.storage.get_all(filters=filters, **self.storage_kw)
        self.assertEqual(len(objects), 2)

        filters = [Filter("fib", [2, 3], utils.COMPARISON.CONTAINS_ANY)]
        objects, _ = self.storage.get_all(filters=filters, **self.storage_kw)
        self.assertEqual(len(objects), 3)

    def test_get_all_can_filter_on_array_with_contains_and_missing_field(self):
        self.create_object({"code": "black"})
        self.create_object({"fib": [2, 3, 5]})
        self.create_object({"fib": [3, 5, 8]})
        self.create_object({"fib": [5, 8, 13]})

        filters = [Filter("fib", [2], utils.COMPARISON.CONTAINS)]
        objects, _ = self.storage.get_all(filters=filters, **self.storage_kw)
        self.assertEqual(len(objects), 1)

    def test_get_all_can_filter_on_array_with_contains_any_and_missing_field(self):
        self.create_object({"code": "black"})
        self.create_object({"fib": [2, 3, 5]})
        self.create_object({"fib": [3, 5, 8]})
        self.create_object({"fib": [5, 8, 13]})

        filters = [Filter("fib", [2], utils.COMPARISON.CONTAINS_ANY)]
        objects, _ = self.storage.get_all(filters=filters, **self.storage_kw)
        self.assertEqual(len(objects), 1)

    def test_get_all_can_filter_on_array_with_contains_and_unsupported_type(self):
        self.create_object({"code": "black"})
        self.create_object({"fib": [2, 3, 5]})
        self.create_object({"fib": [3, 5, 8]})
        self.create_object({"fib": [5, 8, 13]})

        filters = [Filter("fib", [{"demo": "foobar"}], utils.COMPARISON.CONTAINS)]
        objects, _ = self.storage.get_all(filters=filters, **self.storage_kw)
        self.assertEqual(len(objects), 0)

    def test_get_all_can_filter_on_array_with_contains_any_and_unsupported_type(self):
        self.create_object({"code": "black"})
        self.create_object({"fib": [2, 3, 5]})
        self.create_object({"fib": [3, 5, 8]})
        self.create_object({"fib": [5, 8, 13]})

        filters = [Filter("fib", [{"demo": "foobar"}], utils.COMPARISON.CONTAINS_ANY)]
        objects, _ = self.storage.get_all(filters=filters, **self.storage_kw)
        self.assertEqual(len(objects), 0)

    def test_get_all_can_filter_with_numeric_values(self):
        self.create_object({"missing": "code"})
        for l in [1, 10, 6, 46]:
            self.create_object({"code": l})

        sorting = [Sort("code", 1)]
        filters = [Filter("code", 10, utils.COMPARISON.MAX)]
        objects, _ = self.storage.get_all(sorting=sorting, filters=filters, **self.storage_kw)
        self.assertEqual(objects[0]["code"], 1)
        self.assertEqual(objects[1]["code"], 6)
        self.assertEqual(objects[2]["code"], 10)
        self.assertEqual(len(objects), 3)

        filters = [Filter("code", 10, utils.COMPARISON.LT)]
        objects, _ = self.storage.get_all(sorting=sorting, filters=filters, **self.storage_kw)
        self.assertEqual(objects[0]["code"], 1)
        self.assertEqual(objects[1]["code"], 6)
        self.assertEqual(len(objects), 2)

    def test_get_all_can_filter_with_numeric_id(self):
        for l in [0, 42]:
            self.create_object({"id": str(l)})

        filters = [Filter("id", 0, utils.COMPARISON.EQ)]
        objects, _ = self.storage.get_all(filters=filters, **self.storage_kw)
        self.assertEqual(len(objects), 1)

        filters = [Filter("id", 42, utils.COMPARISON.EQ)]
        objects, _ = self.storage.get_all(filters=filters, **self.storage_kw)
        self.assertEqual(len(objects), 1)

    def test_get_all_can_filter_with_numeric_strings(self):
        for l in ["0566199093", "0781566199"]:
            self.create_object({"phone": l})
        filters = [Filter("phone", "0566199093", utils.COMPARISON.EQ)]
        objects, _ = self.storage.get_all(filters=filters, **self.storage_kw)
        self.assertEqual(len(objects), 1)

    def test_get_all_can_filter_with_empty_numeric_strings(self):
        for l in ["0566199093", "0781566199"]:
            self.create_object({"phone": l})
        filters = [Filter("phone", "", utils.COMPARISON.EQ)]
        objects, _ = self.storage.get_all(filters=filters, **self.storage_kw)
        self.assertEqual(len(objects), 0)

    def test_get_all_can_filter_with_float_values(self):
        for l in [10, 11.5, 8.5, 6, 7.5]:
            self.create_object({"note": l})
        filters = [Filter("note", 9.5, utils.COMPARISON.LT)]
        objects, _ = self.storage.get_all(filters=filters, **self.storage_kw)
        self.assertEqual(len(objects), 3)

    def test_get_all_can_filter_with_strings(self):
        for l in ["Rémy", "Alexis", "Marie"]:
            self.create_object({"name": l})
        sorting = [Sort("name", 1)]
        filters = [Filter("name", "Mathieu", utils.COMPARISON.LT)]
        objects, _ = self.storage.get_all(sorting=sorting, filters=filters, **self.storage_kw)
        self.assertEqual(objects[0]["name"], "Alexis")
        self.assertEqual(objects[1]["name"], "Marie")
        self.assertEqual(len(objects), 2)

    def test_get_all_can_filter_minimum_value_with_strings(self):
        for v in ["49.0", "6.0", "53.0b4"]:
            self.create_object({"product": {"version": v}})
        sorting = [Sort("product.version", 1)]
        filters = [Filter("product.version", "50.0", utils.COMPARISON.MIN)]
        objects, _ = self.storage.get_all(sorting=sorting, filters=filters, **self.storage_kw)
        self.assertEqual(objects[0]["product"]["version"], "53.0b4")
        self.assertEqual(objects[1]["product"]["version"], "6.0")
        self.assertEqual(len(objects), 2)

    def test_get_all_does_not_implicitly_cast(self):
        for v in ["49.0", "6.0", "53.0b4"]:
            self.create_object({"product": {"version": v}})
        sorting = [Sort("product.version", 1)]
        filters = [Filter("product.version", 50.0, utils.COMPARISON.MIN)]
        objects, _ = self.storage.get_all(sorting=sorting, filters=filters, **self.storage_kw)
        self.assertEqual(len(objects), 0)  # 50 (number) > strings

    def test_get_all_can_deal_with_none_values(self):
        self.create_object({"name": "Alexis"})
        self.create_object({"title": "haha"})
        self.create_object({"name": "Mathieu"})
        filters = [Filter("name", "Fanny", utils.COMPARISON.GT)]
        objects, _ = self.storage.get_all(filters=filters, **self.storage_kw)
        # NULLs compare as greater than everything
        self.assertEqual(len(objects), 2)
        # But we aren't clear on what the order will be
        mathieu_object = objects[0] if "name" in objects[0] else objects[1]
        haha_object = objects[1] if "name" in objects[0] else objects[0]
        self.assertEqual(mathieu_object["name"], "Mathieu")
        self.assertEqual(haha_object["title"], "haha")

        filters = [Filter("name", "Fanny", utils.COMPARISON.LT)]
        objects, _ = self.storage.get_all(filters=filters, **self.storage_kw)
        self.assertEqual(len(objects), 1)
        self.assertEqual(objects[0]["name"], "Alexis")

    def test_get_all_can_filter_with_none_values(self):
        self.create_object({"name": "Alexis", "salary": None})
        self.create_object({"name": "Mathieu", "salary": "null"})
        self.create_object({"name": "Niko", "salary": ""})
        self.create_object({"name": "Ethan"})  # missing salary
        filters = [Filter("salary", None, utils.COMPARISON.EQ)]
        objects, _ = self.storage.get_all(filters=filters, **self.storage_kw)
        self.assertEqual(len(objects), 1)
        self.assertEqual(objects[0]["name"], "Alexis")

    def test_filter_none_values_can_be_combined(self):
        self.create_object({"name": "Alexis", "salary": None})
        self.create_object({"name": "Mathieu", "salary": "null"})
        self.create_object({"name": "Niko", "salary": ""})
        self.create_object({"name": "Ethan"})  # missing salary
        filters = [
            Filter("salary", 0, utils.COMPARISON.GT),
            Filter("salary", True, utils.COMPARISON.HAS),
        ]
        objects, _ = self.storage.get_all(filters=filters, **self.storage_kw)
        self.assertEqual(len([r for r in objects if "salary" not in r]), 0)

    def test_get_all_can_filter_with_list_of_values_on_id(self):
        object1 = self.create_object({"code": "a"})
        object2 = self.create_object({"code": "b"})
        filters = [Filter("id", [object1["id"], object2["id"]], utils.COMPARISON.IN)]
        objects, _ = self.storage.get_all(filters=filters, **self.storage_kw)
        self.assertEqual(len(objects), 2)

    def test_get_all_returns_empty_when_including_list_of_empty_values(self):
        self.create_object({"code": "a"})
        self.create_object({"code": "b"})
        filters = [Filter("id", [], utils.COMPARISON.IN)]
        objects, _ = self.storage.get_all(filters=filters, **self.storage_kw)
        self.assertEqual(len(objects), 0)

    def test_get_all_can_filter_with_list_of_excluded_values(self):
        for l in ["a", "b", "c"]:
            self.create_object({"code": l})
        filters = [Filter("code", ("a", "b"), utils.COMPARISON.EXCLUDE)]
        objects, _ = self.storage.get_all(filters=filters, **self.storage_kw)
        self.assertEqual(len(objects), 1)

    def test_get_all_can_filter_a_list_of_integer_values(self):
        for l in [1, 2, 3]:
            self.create_object({"code": l})
        filters = [Filter("code", (1, 2), utils.COMPARISON.EXCLUDE)]
        objects, _ = self.storage.get_all(filters=filters, **self.storage_kw)
        self.assertEqual(len(objects), 1)

    def test_get_all_can_filter_a_list_of_mixed_typed_values(self):
        for l in [1, 2, 3]:
            self.create_object({"code": l})
        filters = [Filter("code", (1, "b"), utils.COMPARISON.EXCLUDE)]
        objects, _ = self.storage.get_all(filters=filters, **self.storage_kw)
        self.assertEqual(len(objects), 2)

    def test_get_all_can_filter_a_list_of_integer_values_on_subobjects(self):
        for l in [1, 2, 3]:
            self.create_object({"code": {"city": l}})
        filters = [Filter("code.city", (1, 2), utils.COMPARISON.EXCLUDE)]
        objects, _ = self.storage.get_all(filters=filters, **self.storage_kw)
        self.assertEqual(len(objects), 1)

    def test_get_all_can_filter_matching_a_list(self):
        self.create_object({"flavor": "strawberry", "orders": []})
        self.create_object({"flavor": "blueberry", "orders": [1]})
        self.create_object({"flavor": "pineapple", "orders": [1, 2]})
        self.create_object({"flavor": "watermelon", "orders": ""})
        self.create_object({"flavor": "raspberry", "orders": {}})
        filters = [Filter("orders", [], utils.COMPARISON.EQ)]
        objects, _ = self.storage.get_all(filters=filters, **self.storage_kw)
        self.assertEqual(len(objects), 1)
        self.assertEqual(objects[0]["flavor"], "strawberry")

        filters = [Filter("orders", [1], utils.COMPARISON.EQ)]
        objects, _ = self.storage.get_all(filters=filters, **self.storage_kw)
        self.assertEqual(len(objects), 1)
        self.assertEqual(objects[0]["flavor"], "blueberry")

    def test_get_all_can_filter_matching_an_object(self):
        self.create_object({"flavor": "strawberry", "attributes": {}})
        self.create_object(
            {"flavor": "blueberry", "attributes": {"ibu": 25, "seen_on": "2017-06-01"}}
        )
        self.create_object(
            {
                "flavor": "watermelon",
                "attributes": {"ibu": 25, "seen_on": "2017-06-01", "price": 9.99},
            }
        )
        self.create_object({"flavor": "raspberry", "attributes": []})
        filters = [Filter("attributes", {}, utils.COMPARISON.EQ)]
        objects, _ = self.storage.get_all(filters=filters, **self.storage_kw)
        self.assertEqual(len(objects), 1)
        self.assertEqual(objects[0]["flavor"], "strawberry")

        filters = [Filter("attributes", {"ibu": 25, "seen_on": "2017-06-01"}, utils.COMPARISON.EQ)]
        objects, _ = self.storage.get_all(filters=filters, **self.storage_kw)
        self.assertEqual(len(objects), 1)
        self.assertEqual(objects[0]["flavor"], "blueberry")

    def test_get_all_supports_has(self):
        self.create_object({"flavor": "strawberry"})
        self.create_object({"flavor": "blueberry", "author": None})
        self.create_object({"flavor": "raspberry", "author": ""})
        self.create_object({"flavor": "watermelon", "author": "hello"})
        self.create_object({"flavor": "pineapple", "author": "null"})
        filters = [Filter("author", True, utils.COMPARISON.HAS)]
        objects, _ = self.storage.get_all(filters=filters, **self.storage_kw)
        self.assertEqual(len(objects), 4)
        self.assertEqual(
            sorted([r["flavor"] for r in objects]),
            ["blueberry", "pineapple", "raspberry", "watermelon"],
        )

        filters = [Filter("author", False, utils.COMPARISON.HAS)]
        objects, _ = self.storage.get_all(filters=filters, **self.storage_kw)
        self.assertEqual(len(objects), 1)
        self.assertEqual(objects[0]["flavor"], "strawberry")

    def test_get_all_can_filter_by_subobjects_values(self):
        for l in ["a", "b", "c"]:
            self.create_object({"code": {"sub": l}})
        filters = [Filter("code.sub", "a", utils.COMPARISON.EQ)]
        objects, _ = self.storage.get_all(filters=filters, **self.storage_kw)
        self.assertEqual(len(objects), 1)

    def test_get_all_can_filter_with_like_and_implicit_wildchars(self):
        self.create_object({"name": "foo"})
        self.create_object({"name": "aafooll"})
        self.create_object({"name": "bar"})
        self.create_object({"name": "FOOBAR"})

        filters = [Filter("name", "FoO", utils.COMPARISON.LIKE)]
        results, count = self.storage.get_all(filters=filters, **self.storage_kw)
        self.assertEqual(len(results), 3)

    def test_get_all_can_filter_with_wildchars(self):
        self.create_object({"name": "eabcg"})
        self.create_object({"name": "aabcc"})
        self.create_object({"name": "abc"})
        self.create_object({"name": "aec"})
        self.create_object({"name": "efg"})

        filters = [Filter("name", "a*b*c", utils.COMPARISON.LIKE)]
        results, count = self.storage.get_all(filters=filters, **self.storage_kw)
        self.assertEqual(len(results), 2)

    def test_objects_filtered_when_searched_by_string_field(self):
        self.create_object({"name": "foo"})
        self.create_object({"name": "bar"})
        self.create_object({"name": "FOOBAR"})

        filters = [Filter("name", "FoO", utils.COMPARISON.LIKE)]
        results, count = self.storage.get_all(filters=filters, **self.storage_kw)
        self.assertEqual(len(results), 2)


class TimestampsTest:
    def test_timestamp_are_incremented_on_create(self):
        self.create_object()  # init
        before = self.storage.resource_timestamp(**self.storage_kw)
        self.create_object()
        after = self.storage.resource_timestamp(**self.storage_kw)
        self.assertTrue(before < after)

    def test_timestamp_are_incremented_on_update(self):
        stored = self.create_object()
        _id = stored["id"]
        before = self.storage.resource_timestamp(**self.storage_kw)
        self.storage.update(object_id=_id, object={"bar": "foo"}, **self.storage_kw)
        after = self.storage.resource_timestamp(**self.storage_kw)
        self.assertTrue(before < after)

    def test_timestamp_are_incremented_on_delete(self):
        stored = self.create_object()
        _id = stored["id"]
        before = self.storage.resource_timestamp(**self.storage_kw)
        self.storage.delete(object_id=_id, **self.storage_kw)
        after = self.storage.resource_timestamp(**self.storage_kw)
        self.assertTrue(before < after)

    @skip_if_travis
    def test_timestamps_are_unique(self):  # pragma: no cover
        obtained = []

        def create_item():
            for i in range(100):
                obj = self.create_object()
                obtained.append((obj["last_modified"], obj["id"]))

        thread1 = self._create_thread(target=create_item)
        thread2 = self._create_thread(target=create_item)
        thread1.start()
        thread2.start()
        thread1.join()
        thread2.join()

        # With CPython (GIL), list appending is thread-safe
        self.assertEqual(len(obtained), 200)
        # No duplicated timestamps
        self.assertEqual(len(set(obtained)), len(obtained))

    def test_the_timestamp_is_not_updated_when_resource_remains_empty(self):
        # Get timestamp once.
        first = self.storage.resource_timestamp(**self.storage_kw)

        time.sleep(0.002)  # wait some time.

        # Check that second time returns the same value.
        second = self.storage.resource_timestamp(**self.storage_kw)
        self.assertEqual(first, second)

    def test_the_timestamp_are_based_on_real_time_milliseconds(self):
        before = utils.msec_time()
        time.sleep(0.002)  # 2 msec
        obj = self.create_object()
        now = obj["last_modified"]
        time.sleep(0.002)  # 2 msec
        after = utils.msec_time()
        self.assertTrue(before < now < after, f"{before} < {now} < {after}")

    def test_timestamp_are_always_incremented_above_existing_value(self):
        # Create a object with normal clock
        obj = self.create_object()
        current = obj["last_modified"]

        # Patch the clock to return a time in the past, before the big bang
        with mock.patch("kinto.core.utils.msec_time") as time_mocked:
            time_mocked.return_value = -1

            obj = self.create_object()
            after = obj["last_modified"]

        # Expect the last one to be based on the highest value
        self.assertTrue(0 < current < after, f"0 < {current} < {after}")

    def test_resource_timestamp_raises_error_when_empty_and_readonly(self):
        kw = {**self.storage_kw, "resource_name": "will-be-empty"}
        self.storage.readonly = True
        with self.assertRaises(exceptions.BackendError):
            self.storage.resource_timestamp(**kw)
        self.storage.readonly = False

    def test_resource_timestamp_returns_current_while_readonly(self):
        kw = {**self.storage_kw, "resource_name": "will-be-empty"}
        ts1 = self.storage.resource_timestamp(**kw)
        self.storage.readonly = True
        ts2 = self.storage.resource_timestamp(**kw)
        self.assertEqual(ts1, ts2)
        self.storage.readonly = False

<<<<<<< HEAD
    def test_create_uses_specified_last_modified_if_resource_empty(self):
        # Resource is empty, create a new object with a specified timestamp.
        last_modified = 1_448_881_675_541
        obj = {**self.object, self.id_field: OBJECT_ID, self.modified_field: last_modified}
        self.create_object(object=obj)
=======
    def test_create_uses_specified_last_modified_if_collection_empty(self):
        # Collection is empty, create a new record with a specified timestamp.
        last_modified = 1_448_881_675_541
        record = {**self.record, self.id_field: RECORD_ID, self.modified_field: last_modified}
        self.create_record(record=record)
>>>>>>> ea5f66dd

        # Check that the object was assigned the specified timestamp.
        retrieved = self.storage.get(object_id=OBJECT_ID, **self.storage_kw)
        self.assertEqual(retrieved[self.modified_field], last_modified)

        # Resource timestamp is now the same as its only object.
        resource_ts = self.storage.resource_timestamp(**self.storage_kw)
        self.assertEqual(resource_ts, last_modified)

    def test_create_ignores_specified_last_modified_if_in_the_past(self):
        # Create a first object, and get the timestamp.
        first_object = self.create_object()
        timestamp_before = first_object[self.modified_field]

        # Create a new object with its timestamp in the past.
        obj = {**self.object, self.id_field: OBJECT_ID, self.modified_field: timestamp_before - 10}
        self.create_object(object=obj)

        # Check that object timestamp is the one specified.
        retrieved = self.storage.get(object_id=OBJECT_ID, **self.storage_kw)
        self.assertLess(retrieved[self.modified_field], timestamp_before)
        self.assertEqual(retrieved[self.modified_field], obj[self.modified_field])

        # Check that resource timestamp was not changed. Someone importing
        # objects in the past must assume the synchronization consequences.
        timestamp = self.storage.resource_timestamp(**self.storage_kw)
        self.assertEqual(timestamp, timestamp_before)

    def test_create_ignores_specified_last_modified_if_equal(self):
        # Create a first object, and get the timestamp.
        first_object = self.create_object()
        timestamp_before = first_object[self.modified_field]

        # Create a new object with its timestamp in the past.
        obj = {**self.object, self.id_field: OBJECT_ID, self.modified_field: timestamp_before}
        self.create_object(object=obj)

        # Check that object timestamp is the one specified.
        retrieved = self.storage.get(object_id=OBJECT_ID, **self.storage_kw)
        self.assertGreater(retrieved[self.modified_field], timestamp_before)
        self.assertGreater(retrieved[self.modified_field], obj[self.modified_field])

        # Check that resource timestamp was bumped (change happened).
        timestamp = self.storage.resource_timestamp(**self.storage_kw)
        self.assertGreater(timestamp, timestamp_before)

    def test_update_uses_specified_last_modified_if_in_future(self):
        stored = self.create_object()
        object_id = stored[self.id_field]
        timestamp_before = stored[self.modified_field]

        # Set timestamp manually in the future.
        stored[self.modified_field] = timestamp_before + 10
        self.storage.update(object_id=object_id, object=stored, **self.storage_kw)

        # Check that object timestamp is the one specified.
        retrieved = self.storage.get(object_id=object_id, **self.storage_kw)
        self.assertGreater(retrieved[self.modified_field], timestamp_before)
        self.assertGreaterEqual(retrieved[self.modified_field], stored[self.modified_field])

        # Check that resource timestamp took the one specified (in future).
        timestamp = self.storage.resource_timestamp(**self.storage_kw)
        self.assertGreater(timestamp, timestamp_before)
        self.assertEqual(timestamp, retrieved[self.modified_field])

    def test_update_ignores_specified_last_modified_if_in_the_past(self):
        stored = self.create_object()
        object_id = stored[self.id_field]
        timestamp_before = self.storage.resource_timestamp(**self.storage_kw)

        # Set timestamp manually in the past.
        stored[self.modified_field] = timestamp_before - 10
        self.storage.update(object_id=object_id, object=stored, **self.storage_kw)

        # Check that object timestamp is the one specified.
        retrieved = self.storage.get(object_id=object_id, **self.storage_kw)
        self.assertLess(retrieved[self.modified_field], timestamp_before)
        self.assertEqual(retrieved[self.modified_field], stored[self.modified_field])

        # Check that resource timestamp was not changed. Someone importing
        # objects in the past must assume the synchronization consequences.
        timestamp = self.storage.resource_timestamp(**self.storage_kw)
        self.assertEqual(timestamp, timestamp_before)

    def test_update_ignores_specified_last_modified_if_equal(self):
        stored = self.create_object()
        object_id = stored[self.id_field]
        timestamp_before = stored[self.modified_field]

        # Do not change the timestamp.
        self.storage.update(object_id=object_id, object=stored, **self.storage_kw)

        # Check that object timestamp was bumped.
        retrieved = self.storage.get(object_id=object_id, **self.storage_kw)
        self.assertGreater(retrieved[self.modified_field], timestamp_before)
        self.assertGreater(retrieved[self.modified_field], stored[self.modified_field])

        # Check that resource timestamp was bumped (change happened).
        timestamp = self.storage.resource_timestamp(**self.storage_kw)
        self.assertGreater(timestamp, timestamp_before)


class DeletedObjectsTest:
    def _get_last_modified_filters(self):
        start = self.storage.resource_timestamp(**self.storage_kw)
        time.sleep(0.1)
        return [Filter(self.modified_field, start, utils.COMPARISON.GT)]

    def create_and_delete_object(self, object=None):
        """Helper to create and delete a object."""
        obj = object or {"challenge": "accepted"}
        obj = self.create_object(obj)
        time.sleep(0.001)  # 1 msec
        deleted = self.storage.delete(object_id=obj["id"], **self.storage_kw)
        time.sleep(0.001)  # 1 msec
        return deleted

    def test_get_should_not_return_deleted_items(self):
        obj = self.create_and_delete_object()
        self.assertRaises(
            exceptions.ObjectNotFoundError,
            self.storage.get,
<<<<<<< HEAD
            object_id=obj["id"],
=======
            object_id=record["id"],
>>>>>>> ea5f66dd
            **self.storage_kw,
        )

    def test_deleting_a_deleted_item_should_raise_not_found(self):
        obj = self.create_and_delete_object()
        self.assertRaises(
            exceptions.ObjectNotFoundError,
            self.storage.delete,
<<<<<<< HEAD
            object_id=obj["id"],
=======
            object_id=record["id"],
>>>>>>> ea5f66dd
            **self.storage_kw,
        )

    def test_recreating_a_deleted_object_should_delete_its_tombstone(self):
        obj = {"id": "jesus", "rebirth": True}
        self.create_and_delete_object(obj)
        self.create_object(obj)
        objects, count = self.storage.get_all(include_deleted=True, **self.storage_kw)
        self.assertEqual(count, 1)  # One existing.
        self.assertEqual(len(objects), 1)  # No tombstone.

    def test_deleting_a_object_twice_should_update_its_tombstone(self):
        obj = {"id": "jesus", "rebirth": True}
        deleted = self.create_and_delete_object(obj)
        before = deleted["last_modified"]
        deleted = self.create_and_delete_object(obj)
        after = deleted["last_modified"]
        self.assertNotEqual(before, after)

    def test_deleted_items_have_deleted_set_to_true(self):
        obj = self.create_and_delete_object()
        self.assertTrue(obj["deleted"])

    def test_deleted_items_have_only_basic_fields(self):
        obj = self.create_and_delete_object()
        self.assertIn("id", obj)
        self.assertIn("last_modified", obj)
        self.assertNotIn("challenge", obj)

    def test_last_modified_of_a_deleted_item_is_deletion_time(self):
        before = self.storage.resource_timestamp(**self.storage_kw)
        obj = self.create_and_delete_object()
        now = self.storage.resource_timestamp(**self.storage_kw)
        self.assertEqual(now, obj["last_modified"])
        self.assertTrue(before < obj["last_modified"])

    def test_get_all_does_not_include_deleted_items_by_default(self):
        self.create_and_delete_object()
        objects, _ = self.storage.get_all(**self.storage_kw)
        self.assertEqual(len(objects), 0)

    def test_get_all_count_does_not_include_deleted_items(self):
        filters = self._get_last_modified_filters()
        self.create_and_delete_object()
        objects, count = self.storage.get_all(
            filters=filters, include_deleted=True, **self.storage_kw
        )
        self.assertEqual(len(objects), 1)
        self.assertEqual(count, 0)

    def test_get_all_can_return_deleted_items(self):
        filters = self._get_last_modified_filters()
        obj = self.create_and_delete_object()
        objects, _ = self.storage.get_all(filters=filters, include_deleted=True, **self.storage_kw)
        deleted = objects[0]
        self.assertEqual(deleted["id"], obj["id"])
        self.assertEqual(deleted["last_modified"], obj["last_modified"])
        self.assertEqual(deleted["deleted"], True)
        self.assertNotIn("challenge", deleted)

    def test_delete_all_keeps_track_of_deleted_objects(self):
        filters = self._get_last_modified_filters()
        obj = {"challenge": "accepted"}
        obj = self.create_object(obj)
        self.storage.delete_all(**self.storage_kw)
        objects, count = self.storage.get_all(
            filters=filters, include_deleted=True, **self.storage_kw
        )
        self.assertEqual(len(objects), 1)
        self.assertEqual(count, 0)

    def test_delete_all_can_delete_without_tombstones(self):
        # Create 2 objects, one becomes tombstone.
        filters = self._get_last_modified_filters()
        r = self.create_and_delete_object()
        self.create_object({"challenge": "accepted"})

        # Delete objects, without creating new tombstones.
        old = self.storage.delete_all(filters=filters, with_deleted=False, **self.storage_kw)
        self.assertEqual(len(old), 1)  # Not 2, because one is tombstone.

        objects, count = self.storage.get_all(
            filters=filters, include_deleted=True, **self.storage_kw
        )
        self.assertEqual(len(objects), 1)
        self.assertTrue(objects[0]["deleted"])
        self.assertTrue(objects[0]["id"], r["id"])
        self.assertEqual(count, 0)

    def test_delete_can_delete_without_tombstones(self):
        filters = self._get_last_modified_filters()
        obj = {"challenge": "accepted"}
        obj = self.create_object(obj)
        self.storage.delete(object_id=obj["id"], with_deleted=False, **self.storage_kw)
        objects, count = self.storage.get_all(
            filters=filters, include_deleted=True, **self.storage_kw
        )
        self.assertEqual(len(objects), 0)
        self.assertEqual(count, 0)

    def test_deleting_without_tombstone_should_raise_not_found(self):
        obj = self.create_and_delete_object()
        self.assertRaises(
            exceptions.ObjectNotFoundError,
            self.storage.delete,
            object_id=obj["id"],
            with_deleted=False,
            **self.storage_kw,
        )

    def test_delete_all_deletes_objects(self):
        self.create_object()
        self.create_object()
        self.storage.delete_all(**self.storage_kw)
        _, count = self.storage.get_all(**self.storage_kw)
        self.assertEqual(count, 0)

    def test_delete_all_can_delete_by_parent_id(self):
        self.create_object(parent_id="abc", resource_name="c")
        self.create_object(parent_id="abc", resource_name="c")
        self.create_object(parent_id="efg", resource_name="c")
        self.storage.delete_all(parent_id="ab*", resource_name=None, with_deleted=False)
        objects, count = self.storage.get_all(
            parent_id="abc", resource_name="c", include_deleted=True
        )
        self.assertEqual(count, 0)
        self.assertEqual(len(objects), 0)
        objects, count = self.storage.get_all(
            parent_id="efg", resource_name="c", include_deleted=True
        )
        self.assertEqual(count, 1)
        self.assertEqual(len(objects), 1)

    def test_delete_all_does_proper_parent_id_matching(self):
        self.create_object(parent_id="abc", resource_name="c")
        self.create_object(parent_id="xabcx", resource_name="c")
        self.create_object(parent_id="efg", resource_name="c")
        self.storage.delete_all(parent_id="ab*", resource_name=None, with_deleted=False)
        objects, count = self.storage.get_all(
            parent_id="xabcx", resource_name="c", include_deleted=True
        )
        self.assertEqual(count, 1)
        self.assertEqual(len(objects), 1)
        objects, count = self.storage.get_all(
            parent_id="efg", resource_name="c", include_deleted=True
        )
        self.assertEqual(count, 1)
        self.assertEqual(len(objects), 1)

    def test_delete_all_does_proper_matching(self):
        self.create_object(parent_id="abc", resource_name="c", object={"id": "id1"})
        self.create_object(parent_id="def", resource_name="g", object={"id": "id1"})
        self.storage.delete_all(parent_id="ab*", resource_name=None, with_deleted=False)
        objects, count = self.storage.get_all(
            parent_id="def", resource_name="g", include_deleted=True
        )
        self.assertEqual(count, 1)
        self.assertEqual(len(objects), 1)

    def test_delete_all_can_delete_by_parent_id_with_tombstones(self):
        self.create_object(parent_id="abc", resource_name="c")
        self.create_object(parent_id="abc", resource_name="c")
        self.create_object(parent_id="efg", resource_name="c")
        self.storage.delete_all(parent_id="ab*", resource_name=None, with_deleted=True)
        objects, count = self.storage.get_all(
            parent_id="efg", resource_name="c", include_deleted=True
        )
        self.assertEqual(count, 1)
        self.assertEqual(len(objects), 1)

        objects, count = self.storage.get_all(
            parent_id="abc", resource_name="c", include_deleted=True
        )
        self.assertEqual(count, 0)
        self.assertEqual(len(objects), 2)
        self.assertTrue(objects[0]["deleted"])
        self.assertTrue(objects[1]["deleted"])

    def test_delete_all_can_delete_partially(self):
        self.create_object({"foo": "po"})
        self.create_object()
        filters = [Filter("foo", "bar", utils.COMPARISON.EQ)]
        self.storage.delete_all(filters=filters, **self.storage_kw)
        _, count = self.storage.get_all(**self.storage_kw)
        self.assertEqual(count, 1)

    def test_delete_all_supports_limit(self):
        self.create_object()
        self.create_object()
        self.storage.delete_all(limit=1, **self.storage_kw)
        _, count = self.storage.get_all(**self.storage_kw)
        self.assertEqual(count, 1)

    def test_delete_all_supports_sorting(self):
        for i in range(5):
            self.create_object({"foo": i})
        sorting = [Sort("foo", -1)]
        self.storage.delete_all(limit=2, sorting=sorting, **self.storage_kw)
        objects, count = self.storage.get_all(sorting=sorting, **self.storage_kw)
        self.assertEqual(count, 3)
        self.assertEqual(objects[0]["foo"], 2)

    def test_purge_deleted_remove_all_tombstones(self):
        self.create_object()
        self.create_object()
        self.storage.delete_all(**self.storage_kw)
        num_removed = self.storage.purge_deleted(**self.storage_kw)
        self.assertEqual(num_removed, 2)
        objects, count = self.storage.get_all(include_deleted=True, **self.storage_kw)
        self.assertEqual(count, 0)
        self.assertEqual(len(objects), 0)

    def test_purge_deleted_remove_all_tombstones_by_parent_id(self):
        self.create_object(parent_id="abc", resource_name="c")
        self.create_object(parent_id="abc", resource_name="c")
        self.create_object(parent_id="efg", resource_name="c")
        self.storage.delete_all(parent_id="abc", resource_name="c")
        self.storage.delete_all(parent_id="efg", resource_name="c")
        num_removed = self.storage.purge_deleted(parent_id="ab*", resource_name=None)
        self.assertEqual(num_removed, 2)

    def test_purge_deleted_removes_timestamps_by_parent_id(self):
        self.create_object(parent_id="/abc/a", resource_name="c")
        self.create_object(parent_id="/abc/a", resource_name="c")
        self.create_object(parent_id="/efg", resource_name="c")

        before1 = self.storage.resource_timestamp(parent_id="/abc/a", resource_name="c")
        # Different parent_id with object.
        before2 = self.storage.resource_timestamp(parent_id="/efg", resource_name="c")
        # Different parent_id without object.
        before3 = self.storage.resource_timestamp(parent_id="/ijk", resource_name="c")

        self.storage.delete_all(parent_id="/abc/*", resource_name=None, with_deleted=False)
        self.storage.purge_deleted(parent_id="/abc/*", resource_name=None)

        after1 = self.storage.resource_timestamp(parent_id="/abc/a", resource_name="c")
        after2 = self.storage.resource_timestamp(parent_id="/efg", resource_name="c")
        after3 = self.storage.resource_timestamp(parent_id="/ijk", resource_name="c")

        self.assertNotEqual(before1, after1)
        self.assertEqual(before2, after2)
        self.assertEqual(before3, after3)

    def test_purge_deleted_works_when_no_tombstones(self):
        num_removed = self.storage.purge_deleted(**self.storage_kw)
        self.assertEqual(num_removed, 0)

    def test_purge_deleted_remove_with_before_remove_olders_exclusive(self):
        older = self.create_object()
        newer = self.create_object()
        self.storage.delete(object_id=older["id"], **self.storage_kw)
        self.storage.delete(object_id=newer["id"], **self.storage_kw)
        objects, count = self.storage.get_all(include_deleted=True, **self.storage_kw)
        self.assertEqual(count, 0)
        self.assertEqual(len(objects), 2)
        num_removed = self.storage.purge_deleted(
            before=max([r["last_modified"] for r in objects]), **self.storage_kw
        )
        self.assertEqual(num_removed, 1)
        objects, count = self.storage.get_all(include_deleted=True, **self.storage_kw)
        self.assertEqual(count, 0)
        self.assertEqual(len(objects), 1)

    #
    # Sorting
    #

    def test_sorting_on_last_modified_applies_to_deleted_items(self):
        filters = self._get_last_modified_filters()
        first = last = None
        for i in range(20, 0, -1):
            obj = self.create_and_delete_object()
            first = obj if i == 1 else first
            last = obj if i == 20 else last

        sorting = [Sort("last_modified", -1)]
        objects, _ = self.storage.get_all(
            sorting=sorting, filters=filters, include_deleted=True, **self.storage_kw
        )

        self.assertDictEqual(objects[0], first)
        self.assertDictEqual(objects[-1], last)

    def test_sorting_on_last_modified_mixes_deleted_objects(self):
        filters = self._get_last_modified_filters()
        self.create_and_delete_object()
        self.create_object()
        self.create_and_delete_object()

        sorting = [Sort("last_modified", 1)]
        objects, _ = self.storage.get_all(
            sorting=sorting, filters=filters, include_deleted=True, **self.storage_kw
        )

        self.assertIn("deleted", objects[0])
        self.assertNotIn("deleted", objects[1])
        self.assertIn("deleted", objects[2])

    def test_sorting_on_arbitrary_field_groups_deleted_at_last(self):
        filters = self._get_last_modified_filters()
        self.create_object({"status": 0})
        self.create_and_delete_object({"status": 1})
        self.create_and_delete_object({"status": 2})

        sorting = [Sort("status", 1)]
        objects, _ = self.storage.get_all(
            sorting=sorting, filters=filters, include_deleted=True, **self.storage_kw
        )
        self.assertNotIn("deleted", objects[0])
        self.assertIn("deleted", objects[1])
        self.assertIn("deleted", objects[2])

    def test_support_sorting_on_deleted_field_groups_deleted_at_first(self):
        filters = self._get_last_modified_filters()
        # Respect boolean sort order
        self.create_and_delete_object()
        self.create_object()
        self.create_and_delete_object()

        sorting = [Sort("deleted", 1)]
        objects, _ = self.storage.get_all(
            sorting=sorting, filters=filters, include_deleted=True, **self.storage_kw
        )
        self.assertIn("deleted", objects[0])
        self.assertIn("deleted", objects[1])
        self.assertNotIn("deleted", objects[2])

    def test_sorting_on_numeric_arbitrary_field(self):
        filters = self._get_last_modified_filters()
        for l in [1, 10, 6, 46]:
            self.create_object({"status": l})

        sorting = [Sort("status", -1)]
        objects, _ = self.storage.get_all(
            sorting=sorting, filters=filters, include_deleted=True, **self.storage_kw
        )
        self.assertEqual(objects[0]["status"], 46)
        self.assertEqual(objects[1]["status"], 10)
        self.assertEqual(objects[2]["status"], 6)
        self.assertEqual(objects[3]["status"], 1)

    #
    # Filtering
    #

    def test_filtering_on_last_modified_applies_to_deleted_items(self):
        self.create_and_delete_object()
        filters = self._get_last_modified_filters()
        self.create_object()
        self.create_and_delete_object()

        objects, count = self.storage.get_all(
            filters=filters, include_deleted=True, **self.storage_kw
        )
        self.assertEqual(len(objects), 2)
        self.assertEqual(count, 1)

    def test_filtering_on_arbitrary_field_excludes_deleted_objects(self):
        filters = self._get_last_modified_filters()
        self.create_object({"status": 0})
        self.create_and_delete_object({"status": 0})

        filters += [Filter("status", 0, utils.COMPARISON.EQ)]
        objects, count = self.storage.get_all(
            filters=filters, include_deleted=True, **self.storage_kw
        )
        self.assertEqual(len(objects), 1)
        self.assertEqual(count, 1)

    def test_support_filtering_on_deleted_field(self):
        filters = self._get_last_modified_filters()
        self.create_object()
        self.create_and_delete_object()

        filters += [Filter("deleted", True, utils.COMPARISON.EQ)]
        objects, count = self.storage.get_all(
            filters=filters, include_deleted=True, **self.storage_kw
        )
        self.assertIn("deleted", objects[0])
        self.assertEqual(len(objects), 1)
        self.assertEqual(count, 0)

    def test_support_filtering_out_on_deleted_field(self):
        filters = self._get_last_modified_filters()
        self.create_object()
        self.create_and_delete_object()

        filters += [Filter("deleted", True, utils.COMPARISON.NOT)]
        objects, count = self.storage.get_all(
            filters=filters, include_deleted=True, **self.storage_kw
        )
        self.assertEqual(count, 1)
        self.assertNotIn("deleted", objects[0])
        self.assertEqual(len(objects), 1)

    def test_return_empty_set_if_filtering_on_deleted_false(self):
        filters = self._get_last_modified_filters()
        self.create_object()
        self.create_and_delete_object()

        filters += [Filter("deleted", False, utils.COMPARISON.EQ)]
        objects, count = self.storage.get_all(
            filters=filters, include_deleted=True, **self.storage_kw
        )
        self.assertEqual(len(objects), 0)
        self.assertEqual(count, 0)

    def test_return_empty_set_if_filtering_on_deleted_without_include(self):
        self.create_object()
        self.create_and_delete_object()

        filters = [Filter("deleted", True, utils.COMPARISON.EQ)]
        objects, count = self.storage.get_all(filters=filters, **self.storage_kw)
        self.assertEqual(len(objects), 0)
        self.assertEqual(count, 0)

    #
    # Pagination
    #

    def test_pagination_rules_on_last_modified_apply_to_deleted_objects(self):
        filters = self._get_last_modified_filters()
        for i in range(15):
            if i % 2 == 0:
                self.create_and_delete_object()
            else:
                self.create_object()

        pagination = [[Filter("last_modified", 314, utils.COMPARISON.GT)]]
        sorting = [Sort("last_modified", 1)]
        objects, count = self.storage.get_all(
            sorting=sorting,
            pagination_rules=pagination,
            limit=5,
            filters=filters,
            include_deleted=True,
            **self.storage_kw,
        )
        self.assertEqual(len(objects), 5)
        self.assertEqual(count, 7)
        self.assertIn("deleted", objects[0])
        self.assertNotIn("deleted", objects[1])

    def test_pagination_can_skip_everything(self):
        for i in range(5):
            self.create_object({"i": i})

        pagination = [[Filter("i", 7, utils.COMPARISON.GT)]]
        objects, count = self.storage.get_all(
            pagination_rules=pagination, limit=5, include_deleted=True, **self.storage_kw
        )
        self.assertEqual(len(objects), 0)

    def test_get_all_handle_a_pagination_rules(self):
        for x in range(10):
            obj = dict(self.object)
            obj["number"] = x % 3
            self.create_object(obj)

        objects, total_objects = self.storage.get_all(
            limit=5,
            pagination_rules=[[Filter("number", 1, utils.COMPARISON.GT)]],
            **self.storage_kw,
        )
        self.assertEqual(total_objects, 10)
        self.assertEqual(len(objects), 3)

    def test_get_all_handle_all_pagination_rules(self):
        for x in range(10):
            obj = dict(self.object)
            obj["number"] = x % 3
            last_object = self.create_object(obj)

        objects, total_objects = self.storage.get_all(
            limit=5,
            pagination_rules=[
                [Filter("number", 1, utils.COMPARISON.GT)],
                [Filter("id", last_object["id"], utils.COMPARISON.EQ)],
            ],
            **self.storage_kw,
        )
        self.assertEqual(total_objects, 10)
        self.assertEqual(len(objects), 4)

    def test_get_all_parent_id_paginates_correctly(self):
        """Verify that pagination doesn't squash or duplicate some objects"""

        # Create objects with different parent IDs, but the same
        # object ID.
        for parent in range(10):
            parent_id = f"abc{parent}"
            self.storage.create(
                parent_id=parent_id,
                resource_name="c",
                object={"id": "some_id", "secret_data": parent_id},
            )

        real_objects, _ = self.storage.get_all(parent_id="abc*", resource_name="c")
        self.assertEqual(len(real_objects), 10)

        def sort_by_secret_data(l):
            return sorted(l, key=lambda r: r["secret_data"])

        GT = utils.COMPARISON.GT
        LT = utils.COMPARISON.LT
        for order in [("secret_data", 1), ("secret_data", -1)]:
            sort = [Sort(*order), Sort("last_modified", -1)]
            for limit in range(1, 10):
                with self.subTest(order=order, limit=limit):
                    objects = []
                    pagination = None
                    while True:
                        page, total_objects = self.storage.get_all(
                            parent_id="abc*",
                            resource_name="c",
                            sorting=sort,
                            limit=limit,
                            pagination_rules=pagination,
                        )

                        self.assertEqual(total_objects, len(real_objects))
                        objects.extend(page)
                        if len(objects) == total_objects:
                            break
                        # This should never happen normally, but lets
                        # us fail on an assert rather than an
                        # IndexError.
                        if not page:  # pragma: nocover
                            break
                        # Simulate paging though the objects as
                        # though following the logic in Resource._build_pagination_rules.
                        last_object = page[-1]
                        order_field, order_direction = order
                        pagination_direction = GT if order_direction == 1 else LT
                        threshhold_field = last_object[order_field]
                        threshhold_lm = last_object["last_modified"]
                        pagination = [
                            [
                                Filter(order_field, threshhold_field, utils.COMPARISON.EQ),
                                Filter("last_modified", threshhold_lm, utils.COMPARISON.LT),
                            ],
                            [Filter(order_field, threshhold_field, pagination_direction)],
                        ]

                    self.assertEqual(
                        sort_by_secret_data(real_objects), sort_by_secret_data(objects)
                    )

    def test_delete_all_supports_pagination_rules(self):
        for i in range(6):
            self.create_object({"foo": i})

        pagination_rules = [[Filter("foo", 3, utils.COMPARISON.GT)]]
        deleted = self.storage.delete_all(
            limit=4, pagination_rules=pagination_rules, **self.storage_kw
        )
        self.assertEqual(len(deleted), 2)


class ParentObjectAccessTest:
    def test_parent_cannot_access_other_parent_object(self):
        obj = self.create_object()
        self.assertRaises(
            exceptions.ObjectNotFoundError,
            self.storage.get,
            resource_name=self.storage_kw["resource_name"],
            parent_id=self.other_parent_id,
            object_id=obj["id"],
            auth=self.other_auth,
        )

    def test_parent_cannot_delete_other_parent_object(self):
        obj = self.create_object()
        self.assertRaises(
            exceptions.ObjectNotFoundError,
            self.storage.delete,
            resource_name=self.storage_kw["resource_name"],
            parent_id=self.other_parent_id,
            object_id=obj["id"],
            auth=self.other_auth,
        )

    def test_parent_cannot_update_other_parent_object(self):
        obj = self.create_object()

        new_object = {"another": "object"}
        kw = {**self.storage_kw, "parent_id": self.other_parent_id, "auth": self.other_auth}
        self.storage.update(object_id=obj["id"], object=new_object, **kw)

        not_updated = self.storage.get(object_id=obj["id"], **self.storage_kw)
        self.assertNotIn("another", not_updated)


class SerializationTest:
    def test_create_bytes_raises(self):
        data = {"steak": "haché".encode(encoding="utf-8")}
        self.assertIsInstance(data["steak"], bytes)
        self.assertRaises(TypeError, self.create_object, data)

    def test_update_bytes_raises(self):
        obj = self.create_object()

        new_object = {"steak": "haché".encode(encoding="utf-8")}
        self.assertIsInstance(new_object["steak"], bytes)

        self.assertRaises(
            TypeError,
            self.storage.update,
<<<<<<< HEAD
            object_id=obj["id"],
            object=new_object,
=======
            object_id=record["id"],
            record=new_record,
>>>>>>> ea5f66dd
            **self.storage_kw,
        )


class StorageTest(
    ThreadMixin,
    TimestampsTest,
    DeletedObjectsTest,
    ParentObjectAccessTest,
    SerializationTest,
    BaseTestStorage,
):
    """Compound of all storage tests."""

    pass<|MERGE_RESOLUTION|>--- conflicted
+++ resolved
@@ -187,11 +187,7 @@
         self.assertRaises(
             exceptions.ObjectNotFoundError,
             self.storage.get,
-<<<<<<< HEAD
             object_id=OBJECT_ID,
-=======
-            object_id=RECORD_ID,
->>>>>>> ea5f66dd
             **self.storage_kw,
         )
 
@@ -199,11 +195,7 @@
         self.assertRaises(
             exceptions.ObjectNotFoundError,
             self.storage.get,
-<<<<<<< HEAD
             object_id=OBJECT_ID,
-=======
-            object_id=RECORD_ID,
->>>>>>> ea5f66dd
             **self.storage_kw,
         )
         obj = self.storage.update(object_id=OBJECT_ID, object=self.object, **self.storage_kw)
@@ -259,11 +251,7 @@
         self.assertRaises(
             exceptions.ObjectNotFoundError,
             self.storage.delete,
-<<<<<<< HEAD
             object_id=OBJECT_ID,
-=======
-            object_id=RECORD_ID,
->>>>>>> ea5f66dd
             **self.storage_kw,
         )
 
@@ -370,13 +358,9 @@
                 objects,
                 other_objects,
                 "Filtering is not consistent with sorting when filtering "
-<<<<<<< HEAD
                 "using value {}: {} (LT) + {} (MIN) != {}".format(
                     value, smaller_objects, greater_objects, objects
                 ),
-=======
-                f"using value {value}: {smaller_records} (LT) + {greater_records} (MIN) != {records}",
->>>>>>> ea5f66dd
             )
 
         # Same test but with MAX and GT
@@ -395,13 +379,9 @@
                 objects,
                 other_objects,
                 "Filtering is not consistent with sorting when filtering "
-<<<<<<< HEAD
                 "using value {}: {} (MAX) + {} (GT) != {}".format(
                     value, smaller_objects, greater_objects, objects
                 ),
-=======
-                f"using value {value}: {smaller_records} (MAX) + {greater_records} (GT) != {records}",
->>>>>>> ea5f66dd
             )
 
     def test_get_all_can_filter_with_list_of_values(self):
@@ -871,19 +851,11 @@
         self.assertEqual(ts1, ts2)
         self.storage.readonly = False
 
-<<<<<<< HEAD
     def test_create_uses_specified_last_modified_if_resource_empty(self):
         # Resource is empty, create a new object with a specified timestamp.
         last_modified = 1_448_881_675_541
         obj = {**self.object, self.id_field: OBJECT_ID, self.modified_field: last_modified}
         self.create_object(object=obj)
-=======
-    def test_create_uses_specified_last_modified_if_collection_empty(self):
-        # Collection is empty, create a new record with a specified timestamp.
-        last_modified = 1_448_881_675_541
-        record = {**self.record, self.id_field: RECORD_ID, self.modified_field: last_modified}
-        self.create_record(record=record)
->>>>>>> ea5f66dd
 
         # Check that the object was assigned the specified timestamp.
         retrieved = self.storage.get(object_id=OBJECT_ID, **self.storage_kw)
@@ -1006,11 +978,7 @@
         self.assertRaises(
             exceptions.ObjectNotFoundError,
             self.storage.get,
-<<<<<<< HEAD
             object_id=obj["id"],
-=======
-            object_id=record["id"],
->>>>>>> ea5f66dd
             **self.storage_kw,
         )
 
@@ -1019,11 +987,7 @@
         self.assertRaises(
             exceptions.ObjectNotFoundError,
             self.storage.delete,
-<<<<<<< HEAD
             object_id=obj["id"],
-=======
-            object_id=record["id"],
->>>>>>> ea5f66dd
             **self.storage_kw,
         )
 
@@ -1632,13 +1596,8 @@
         self.assertRaises(
             TypeError,
             self.storage.update,
-<<<<<<< HEAD
             object_id=obj["id"],
-            object=new_object,
-=======
-            object_id=record["id"],
-            record=new_record,
->>>>>>> ea5f66dd
+            record=new_object,
             **self.storage_kw,
         )
 
