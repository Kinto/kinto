"""Exceptions raised by storage backend.
"""


class BackendError(Exception):
    """A generic exception raised by storage on error.

    :param Exception original: the wrapped exception raised by underlying
        library.
    """

    def __init__(self, original=None, message=None, *args, **kwargs):
        self.original = original
        if message is None:
            message = f"{original.__class__.__name__}: {original}"
        super().__init__(message, *args, **kwargs)


class RecordNotFoundError(Exception):
    """Deprecated exception name.

    """

    pass


class ObjectNotFoundError(RecordNotFoundError):
    """An exception raised when a specific object could not be found.

    """

    pass


class IntegrityError(BackendError):
    pass


class UnicityError(IntegrityError):
    """An exception raised on unicity constraint violation.

    Raised by storage backend when the creation or the modification of a
    object violates the unicity constraints defined by the resource.

    """

<<<<<<< HEAD
    def __init__(self, field, obj, *args, **kwargs):
        self.field = field
        self.obj = object
        self.msg = f"{field} is not unique: {obj}"
=======
    def __init__(self, field, *args, **kwargs):
        self.field = field
        self.msg = f"{field} is not unique"
>>>>>>> e19ff82e
        super().__init__(*args, **kwargs)<|MERGE_RESOLUTION|>--- conflicted
+++ resolved
@@ -44,14 +44,7 @@
 
     """
 
-<<<<<<< HEAD
-    def __init__(self, field, obj, *args, **kwargs):
-        self.field = field
-        self.obj = object
-        self.msg = f"{field} is not unique: {obj}"
-=======
     def __init__(self, field, *args, **kwargs):
         self.field = field
         self.msg = f"{field} is not unique"
->>>>>>> e19ff82e
         super().__init__(*args, **kwargs)