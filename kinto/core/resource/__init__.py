import logging
import re
import functools

import colander
import venusian

from pyramid import exceptions as pyramid_exceptions
from pyramid.decorator import reify
from pyramid.security import Everyone
from pyramid.httpexceptions import (HTTPNotModified, HTTPPreconditionFailed,
                                    HTTPNotFound, HTTPServiceUnavailable)

from kinto.core import Service
from kinto.core.errors import http_error, raise_invalid, send_alert, ERRORS, request_GET
from kinto.core.events import ACTIONS
from kinto.core.storage import exceptions as storage_exceptions, Filter, Sort
from kinto.core.utils import (
    COMPARISON, classname, decode64, encode64, json, find_nested_value,
    dict_subset, recursive_update_dict, apply_json_patch
)

from .model import Model, ShareableModel
from .schema import PathSchema, ResourceSchema, JsonPatchRequestSchema
from .viewset import ViewSet, ShareableViewSet


logger = logging.getLogger(__name__)


def register(depth=1, **kwargs):
    """Ressource class decorator.

    Register the decorated class in the cornice registry.
    Pass all its keyword arguments to the register_resource
    function.
    """
    def wrapped(resource):
        register_resource(resource, depth=depth + 1, **kwargs)
        return resource
    return wrapped


def register_resource(resource_cls, settings=None, viewset=None, depth=1,
                      **kwargs):
    """Register a resource in the cornice registry.

    :param resource_cls:
        The resource class to register.
        It should be a class or have a "name" attribute.

    :param viewset:
        A ViewSet object, which will be used to find out which arguments should
        be appended to the views, and where the views are.

    :param depth:
        A depth offset. It will be used to determine what is the level of depth
        in the call tree. (set to 1 by default.)

    Any additional keyword parameters will be used to override the viewset
    attributes.
    """
    if viewset is None:
        viewset = resource_cls.default_viewset(**kwargs)
    else:
        viewset.update(**kwargs)

    resource_name = viewset.get_name(resource_cls)

    def register_service(endpoint_type, config):
        """Registers a service in cornice, for the given type.
        """
        path_pattern = getattr(viewset, '{}_path'.format(endpoint_type))
        path_values = {'resource_name': resource_name}
        path = path_pattern.format_map(path_values)

        name = viewset.get_service_name(endpoint_type, resource_cls)

        service = Service(name, path, depth=depth,
                          **viewset.get_service_arguments())

        # Attach viewset and resource to the service for later reference.
        service.viewset = viewset
        service.resource = resource_cls
        service.type = endpoint_type

        # Attach collection and record paths.
        service.collection_path = viewset.collection_path.format_map(path_values)
        service.record_path = (viewset.record_path.format_map(path_values)
                               if viewset.record_path is not None else None)

        id_generators = config.registry.id_generators

        methods = getattr(viewset, '{}_methods'.format(endpoint_type))
        for method in methods:
            if not viewset.is_endpoint_enabled(endpoint_type, resource_name,
                                               method.lower(), config.registry.settings):
                continue

            argument_getter = getattr(viewset, '{}_arguments'.format(endpoint_type))
            view_args = argument_getter(resource_cls, method)

            # If view has a schema, bind the resource id generators for validation
            # XXX: This can't be bound at viewset because we must have the instance
            # settings available.
            request_schema = view_args.get('schema')
            if request_schema:
                request_schema = request_schema.bind(path=path,
                                                     id_generators=id_generators,
                                                     resource_name=resource_name)
                view_args['schema'] = request_schema

            view = viewset.get_view(endpoint_type, method.lower())
            service.add_view(method, view, klass=resource_cls, **view_args)

            # We support JSON-patch on PATCH views. Since the body payload
            # of JSON Patch is not a dict (mapping) but an array, we can't
            # use the same schema as for other PATCH protocols. We add another
            # dedicated view for PATCH, but targetting a different content_type
            # predicate.
            if method.lower() == "patch":
                view_args['content_type'] = "application/json-patch+json"
                view_args['schema'] = JsonPatchRequestSchema()
                service.add_view(method, view, klass=resource_cls, **view_args)

        return service

    def callback(context, name, ob):
        # get the callbacks registred by the inner services
        # and call them from here when the @resource classes are being
        # scanned by venusian.
        config = context.config.with_package(info.module)

        # Storage is mandatory for resources.
        if not hasattr(config.registry, 'storage'):
            msg = 'Mandatory storage backend is missing from configuration.'
            raise pyramid_exceptions.ConfigurationError(msg)

        # A service for the list.
        service = register_service('collection', config)
        config.add_cornice_service(service)
        # An optional one for record endpoint.
        if getattr(viewset, 'record_path') is not None:
            service = register_service('record', config)
            config.add_cornice_service(service)

    info = venusian.attach(resource_cls, callback, category='pyramid', depth=depth)
    return callback


class UserResource:
    """Base resource class providing every endpoint."""

    default_viewset = ViewSet
    """Default :class:`kinto.core.resource.viewset.ViewSet` class to use when
    the resource is registered."""

    default_model = Model
    """Default :class:`kinto.core.resource.model.Model` class to use for
    interacting the :mod:`kinto.core.storage` and :mod:`kinto.core.permission`
    backends."""

    schema = ResourceSchema
    """Schema to validate records."""

    def __init__(self, request, context=None):
<<<<<<< HEAD

        self.request = request
        self.context = context

        # XXX: Check if the path is valid before doing anything. This have to be done
        # before fetching any model, so we can't wait for regular colander validation.
        self._raise_400_if_invalid_path()
=======
        self.request = request
        self.context = context
        self.record_id = self.request.matchdict.get('id')
        self.force_patch_update = False

        content_type = str(self.request.headers.get('Content-Type')).lower()
        self._is_json_patch = content_type == 'application/json-patch+json'
>>>>>>> cad62f33

        # Models are isolated by user.
        parent_id = self.get_parent_id(request)

        # Authentication to storage is transmitted as is (cf. cloud_storage).
        auth = request.headers.get('Authorization')

        self.model = self.default_model(
            storage=request.registry.storage,
            id_generator=self.id_generator,
            collection_id=classname(self),
            parent_id=parent_id,
            auth=auth)

<<<<<<< HEAD
        self.record_id = self.request.matchdict.get('id')
        self.force_patch_update = False

        content_type = str(self.request.headers.get('Content-Type')).lower()
        self._is_json_patch = content_type == 'application/json-patch+json'
=======
        # Initialize timestamp as soon as possible.
        self.timestamp
>>>>>>> cad62f33

    @reify
    def id_generator(self):
        # ID generator by resource name in settings.
        default_id_generator = self.request.registry.id_generators['']
        resource_name = self.request.current_resource_name
        id_generator = self.request.registry.id_generators.get(resource_name,
                                                               default_id_generator)
        return id_generator

    @reify
    def timestamp(self):
        """Return the current collection timestamp.

        :rtype: int
        """
        try:
            return self.model.timestamp()
        except storage_exceptions.BackendError as e:
            is_readonly = self.request.registry.settings['readonly']
            if not is_readonly:
                raise e
            # If the instance is configured to be readonly, and if the
            # collection is empty, the backend will try to bump the timestamp.
            # It fails if the configured db user has not write privileges.
            logger.exception(e)
            error_msg = ("Collection timestamp cannot be written. "
                         "Records endpoint must be hit at least once from a "
                         "writable instance.")
            raise http_error(HTTPServiceUnavailable(),
                             errno=ERRORS.BACKEND,
                             message=error_msg)

    def get_parent_id(self, request):
        """Return the parent_id of the resource with regards to the current
        request.

        :param request:
            The request used to create the resource.

        :rtype: str

        """
        return request.prefixed_userid

    def _get_known_fields(self):
        """Return all the `field` defined in the ressource schema."""
        known_fields = [c.name for c in self.schema().children] + \
                       [self.model.id_field,
                        self.model.modified_field,
                        self.model.deleted_field]
        return known_fields

    def is_known_field(self, field):
        """Return ``True`` if `field` is defined in the resource schema.
        If the resource schema allows unknown fields, this will always return
        ``True``.

        :param str field: Field name
        :rtype: bool

        """
        if self.schema.get_option('preserve_unknown'):
            return True

        known_fields = self._get_known_fields()
        # Test first level only: ``target.data.id`` -> ``target``
        field = field.split('.', 1)[0]
        return field in known_fields

    #
    # End-points
    #

    def collection_get(self):
        """Model ``GET`` endpoint: retrieve multiple records.

        :raises: :exc:`~pyramid:pyramid.httpexceptions.HTTPNotModified` if
            ``If-None-Match`` header is provided and collection not
            modified in the interim.

        :raises:
            :exc:`~pyramid:pyramid.httpexceptions.HTTPPreconditionFailed` if
            ``If-Match`` header is provided and collection modified
            in the iterim.
        :raises: :exc:`~pyramid:pyramid.httpexceptions.HTTPBadRequest`
            if filters or sorting are invalid.
        """
        self._add_timestamp_header(self.request.response)
        self._add_cache_header(self.request.response)
        self._raise_304_if_not_modified()
        # Collections are considered resources that always exist
        self._raise_412_if_modified(record={})

        headers = self.request.response.headers

        filters = self._extract_filters()
        limit = self._extract_limit()
        sorting = self._extract_sorting(limit)
        partial_fields = self._extract_partial_fields()

        filter_fields = [f.field for f in filters]
        include_deleted = self.model.modified_field in filter_fields

        pagination_rules, offset = self._extract_pagination_rules_from_token(
            limit, sorting)

        records, total_records = self.model.get_records(
            filters=filters,
            sorting=sorting,
            limit=limit,
            pagination_rules=pagination_rules,
            include_deleted=include_deleted)

        offset = offset + len(records)
        if limit and len(records) == limit and offset < total_records:
            lastrecord = records[-1]
            next_page = self._next_page_url(sorting, limit, lastrecord, offset)
            headers['Next-Page'] = next_page

        if partial_fields:
            records = [
                dict_subset(record, partial_fields)
                for record in records
            ]

        headers['Total-Records'] = str(total_records)

        return self.postprocess(records)

    def collection_post(self):
        """Model ``POST`` endpoint: create a record.

        If the new record id conflicts against an existing one, the
        posted record is ignored, and the existing record is returned, with
        a ``200`` status.

        :raises:
            :exc:`~pyramid:pyramid.httpexceptions.HTTPPreconditionFailed` if
            ``If-Match`` header is provided and collection modified
            in the iterim.

        .. seealso::

            Add custom behaviour by overriding
            :meth:`kinto.core.resource.UserResource.process_record`
        """
        new_record = self.request.validated['body'].get('data', {})
        try:
            # Since ``id`` does not belong to schema, it is not in validated
            # data. Must look up in body.
            id_field = self.model.id_field
            new_record[id_field] = _id = self.request.json['data'][id_field]
            existing = self._get_record_or_404(_id)
        except (HTTPNotFound, KeyError, ValueError):
            existing = None

        self._raise_412_if_modified(record=existing)

        if existing:
            record = existing
            action = ACTIONS.READ
        else:
            new_record = self.process_record(new_record)
            record = self.model.create_record(new_record)
            self.request.response.status_code = 201
            action = ACTIONS.CREATE

        timestamp = record[self.model.modified_field]
        self._add_timestamp_header(self.request.response, timestamp=timestamp)

        return self.postprocess(record, action=action)

    def collection_delete(self):
        """Model ``DELETE`` endpoint: delete multiple records.

        :raises:
            :exc:`~pyramid:pyramid.httpexceptions.HTTPPreconditionFailed` if
            ``If-Match`` header is provided and collection modified
            in the iterim.

        :raises: :exc:`~pyramid:pyramid.httpexceptions.HTTPBadRequest`
            if filters are invalid.
        """
        # Collections are considered resources that always exist
        self._raise_412_if_modified(record={})

        filters = self._extract_filters()
        limit = self._extract_limit()
        sorting = self._extract_sorting(limit)
        pagination_rules, offset = self._extract_pagination_rules_from_token(limit, sorting)

        records, total_records = self.model.get_records(filters=filters,
                                                        sorting=sorting,
                                                        limit=limit,
                                                        pagination_rules=pagination_rules)
        deleted = self.model.delete_records(filters=filters,
                                            sorting=sorting,
                                            limit=limit,
                                            pagination_rules=pagination_rules)
        if deleted:
            lastrecord = deleted[-1]
            # Get timestamp of the last deleted field
            timestamp = lastrecord[self.model.modified_field]
            self._add_timestamp_header(self.request.response, timestamp=timestamp)

            # Add pagination header
            offset = offset + len(deleted)
            if limit and len(deleted) == limit and offset < total_records:
                next_page = self._next_page_url(sorting, limit, lastrecord, offset)
                self.request.response.headers['Next-Page'] = next_page
        else:
            self._add_timestamp_header(self.request.response)

        headers = self.request.response.headers
        headers['Total-Records'] = str(total_records)

        action = len(deleted) > 0 and ACTIONS.DELETE or ACTIONS.READ
        return self.postprocess(deleted, action=action, old=records)

    def get(self):
        """Record ``GET`` endpoint: retrieve a record.

        :raises: :exc:`~pyramid:pyramid.httpexceptions.HTTPNotFound` if
            the record is not found.

        :raises: :exc:`~pyramid:pyramid.httpexceptions.HTTPNotModified` if
            ``If-None-Match`` header is provided and record not
            modified in the interim.

        :raises:
            :exc:`~pyramid:pyramid.httpexceptions.HTTPPreconditionFailed` if
            ``If-Match`` header is provided and record modified
            in the iterim.
        """
        record = self._get_record_or_404(self.record_id)
        timestamp = record[self.model.modified_field]
        self._add_timestamp_header(self.request.response, timestamp=timestamp)
        self._add_cache_header(self.request.response)
        self._raise_304_if_not_modified(record)
        self._raise_412_if_modified(record)

        partial_fields = self._extract_partial_fields()
        if partial_fields:
            record = dict_subset(record, partial_fields)

        return self.postprocess(record)

    def put(self):
        """Record ``PUT`` endpoint: create or replace the provided record and
        return it.

        :raises:
            :exc:`~pyramid:pyramid.httpexceptions.HTTPPreconditionFailed` if
            ``If-Match`` header is provided and record modified
            in the iterim.

        .. note::

            If ``If-None-Match: *`` request header is provided, the
            ``PUT`` will succeed only if no record exists with this id.

        .. seealso::

            Add custom behaviour by overriding
            :meth:`kinto.core.resource.UserResource.process_record`.
        """
<<<<<<< HEAD
        id_field = self.model.id_field
        existing = None
        tombstones = None
=======
        self._raise_400_if_invalid_id(self.record_id)
>>>>>>> cad62f33
        try:
            existing = self._get_record_or_404(self.record_id)
        except HTTPNotFound:
            existing = None

        self._raise_412_if_modified(record=existing)

        # If `data` is not provided, use existing record (or empty if creation)
        post_record = self.request.validated['body'].get('data', existing) or {}

<<<<<<< HEAD
        post_record.setdefault(id_field, self.record_id)
=======
        record_id = post_record.setdefault(self.model.id_field, self.record_id)
        self._raise_400_if_id_mismatch(record_id, self.record_id)
>>>>>>> cad62f33

        new_record = self.process_record(post_record, old=existing)

        if existing:
            record = self.model.update_record(new_record)
        else:
            record = self.model.create_record(new_record)
            self.request.response.status_code = 201

        timestamp = record[self.model.modified_field]
        self._add_timestamp_header(self.request.response, timestamp=timestamp)

        action = existing and ACTIONS.UPDATE or ACTIONS.CREATE
        return self.postprocess(record, action=action, old=existing)

    def patch(self):
        """Record ``PATCH`` endpoint: modify a record and return its
        new version.

        If a request header ``Response-Behavior`` is set to ``light``,
        only the fields whose value was changed are returned.
        If set to ``diff``, only the fields whose value became different than
        the one provided are returned.

        :raises: :exc:`~pyramid:pyramid.httpexceptions.HTTPNotFound` if
            the record is not found.

        :raises:
            :exc:`~pyramid:pyramid.httpexceptions.HTTPPreconditionFailed` if
            ``If-Match`` header is provided and record modified
            in the iterim.

        .. seealso::
            Add custom behaviour by overriding
            :meth:`kinto.core.resource.UserResource.apply_changes` or
            :meth:`kinto.core.resource.UserResource.process_record`.
        """
        existing = self._get_record_or_404(self.record_id)
        self._raise_412_if_modified(existing)

        # patch is specified as a list of of operations (RFC 6902)
        if self._is_json_patch:
            requested_changes = self.request.validated['body']
        else:
            # `data` attribute may not be present if only perms are patched.
            body = self.request.validated['body']
            if not body:
                # If no `data` nor `permissions` is provided in patch, reject!
                # XXX: This should happen in schema instead (c.f. ShareableViewSet)
                error_details = {
                    'name': 'data',
                    'description': 'Provide at least one of data or permissions',
                }
                raise_invalid(self.request, **error_details)
            requested_changes = body.get('data', {})

        updated, applied_changes = self.apply_changes(existing,
                                                      requested_changes=requested_changes)

        updated.setdefault(self.model.id_field, self.record_id)

        new_record = self.process_record(updated, old=existing)

        changed_fields = [k for k in applied_changes.keys()
                          if existing.get(k) != new_record.get(k)]

        # Save in storage if necessary.
        if changed_fields or self.force_patch_update:
            new_record = self.model.update_record(new_record)

        else:
            # Behave as if storage would have added `id` and `last_modified`.
            for extra_field in [self.model.modified_field,
                                self.model.id_field]:
                new_record[extra_field] = existing[extra_field]

        # Adjust response according to ``Response-Behavior`` header
        body_behavior = self.request.validated['header'].get('Response-Behavior', 'full')

        if body_behavior.lower() == 'light':
            # Only fields that were changed.
            data = {k: new_record[k] for k in changed_fields}

        elif body_behavior.lower() == 'diff':
            # Only fields that are different from those provided.
            data = {k: new_record[k] for k in changed_fields
                    if applied_changes.get(k) != new_record.get(k)}
        else:
            data = new_record

        timestamp = new_record.get(self.model.modified_field,
                                   existing[self.model.modified_field])
        self._add_timestamp_header(self.request.response, timestamp=timestamp)

        return self.postprocess(data, action=ACTIONS.UPDATE, old=existing)

    def delete(self):
        """Record ``DELETE`` endpoint: delete a record and return it.

        :raises: :exc:`~pyramid:pyramid.httpexceptions.HTTPNotFound` if
            the record is not found.

        :raises:
            :exc:`~pyramid:pyramid.httpexceptions.HTTPPreconditionFailed` if
            ``If-Match`` header is provided and record modified
            in the iterim.
        """
        record = self._get_record_or_404(self.record_id)
        self._raise_412_if_modified(record)

        # Retreive the last_modified information from a querystring if present.
        last_modified = self.request.validated['querystring'].get('last_modified')

        # If less or equal than current record. Ignore it.
        if last_modified and last_modified <= record[self.model.modified_field]:
            last_modified = None

        deleted = self.model.delete_record(record, last_modified=last_modified)
        timestamp = deleted[self.model.modified_field]
        self._add_timestamp_header(self.request.response, timestamp=timestamp)

        return self.postprocess(deleted, action=ACTIONS.DELETE, old=record)

    #
    # Data processing
    #

    def process_record(self, new, old=None):
        """Hook for processing records before they reach storage, to introduce
        specific logics on fields for example.

        .. code-block:: python

            def process_record(self, new, old=None):
                new = super().process_record(new, old)
                version = old['version'] if old else 0
                new['version'] = version + 1
                return new

        Or add extra validation based on request:

        .. code-block:: python

            from kinto.core.errors import raise_invalid

            def process_record(self, new, old=None):
                new = super().process_record(new, old)
                if new['browser'] not in request.headers['User-Agent']:
                    raise_invalid(self.request, name='browser', error='Wrong')
                return new

        :param dict new: the validated record to be created or updated.
        :param dict old: the old record to be updated,
            ``None`` for creation endpoints.

        :returns: the processed record.
        :rtype: dict
        """
        modified_field = self.model.modified_field
        new_last_modified = new.get(modified_field)

        # Drop the new last_modified if it is not an integer.
        is_integer = isinstance(new_last_modified, int)
        if not is_integer:
            new.pop(modified_field, None)
            return new

        # Drop the new last_modified if lesser or equal to the old one.
        is_less_or_equal = (old is not None and
                            new_last_modified <= old[modified_field])
        if is_less_or_equal:
            new.pop(modified_field, None)

        return new

    def apply_changes(self, record, requested_changes):
        """Merge `changes` into `record` fields.

        .. note::

            This is used in the context of PATCH only.

        Override this to control field changes at record level, for example:

        .. code-block:: python

            def apply_changes(self, record, requested_changes):
                # Ignore value change if inferior
                if record['position'] > changes.get('position', -1):
                    changes.pop('position', None)
                return super().apply_changes(record, requested_changes)

        :raises: :exc:`~pyramid:pyramid.httpexceptions.HTTPBadRequest`
            if result does not comply with resource schema.

        :returns: the new record with `changes` applied.
        :rtype: tuple
        """
        if self._is_json_patch:
            try:
                applied_changes = apply_json_patch(record, requested_changes)['data']
                updated = {**applied_changes}
            except ValueError as e:
                error_details = {
                    'location': 'body',
                    'description': 'JSON Patch operation failed: {}'.format(e)
                }
                raise_invalid(self.request, **error_details)

        else:
            applied_changes = {**requested_changes}
            updated = {**record}

            content_type = str(self.request.headers.get('Content-Type')).lower()
            # recursive patch and remove field if null attribute is passed (RFC 7396)
            if content_type == 'application/merge-patch+json':
                recursive_update_dict(updated, applied_changes, ignores=[None])
            else:
                updated.update(**applied_changes)

        for field, value in applied_changes.items():
            has_changed = record.get(field, value) != value
            if self.schema.is_readonly(field) and has_changed:
                error_details = {
                    'name': field,
                    'description': 'Cannot modify {}'.format(field)
                }
                raise_invalid(self.request, **error_details)

        try:
            validated = self.schema().deserialize(updated)
        except colander.Invalid as e:
            # Transform the errors we got from colander into Cornice errors.
            # We could not rely on Service schema because the record should be
            # validated only once the changes are applied
            for field, error in e.asdict().items():  # pragma: no branch
                raise_invalid(self.request, name=field, description=error)

        return validated, applied_changes

    def postprocess(self, result, action=ACTIONS.READ, old=None):
        body = {
            'data': result
        }

        parent_id = self.get_parent_id(self.request)
        self.request.notify_resource_event(parent_id=parent_id,
                                           timestamp=self.timestamp,
                                           data=result,
                                           action=action,
                                           old=old)

        return body

    #
    # Internals
    #

    def _get_record_or_404(self, record_id):
        """Retrieve record from storage and raise ``404 Not found`` if missing.

        :raises: :exc:`~pyramid:pyramid.httpexceptions.HTTPNotFound` if
            the record is not found.
        """
        if self.context and self.context.current_record:
            # Set during authorization. Save a storage hit.
            return self.context.current_record

        try:
            return self.model.get_record(record_id)
        except storage_exceptions.RecordNotFoundError:
            details = {
                "id": record_id,
                "resource_name": self.request.current_resource_name
            }
            response = http_error(HTTPNotFound(), errno=ERRORS.INVALID_RESOURCE_ID,
                                  details=details)
            raise response

    def _add_timestamp_header(self, response, timestamp=None):
        """Add current timestamp in response headers, when request comes in.

        """
        if timestamp is None:
            timestamp = self.timestamp
        # Pyramid takes care of converting.
        response.last_modified = timestamp / 1000.0
        # Return timestamp as ETag.
        response.headers['ETag'] = '"{}"'.format(timestamp)

    def _add_cache_header(self, response):
        """Add Cache-Control and Expire headers, based a on a setting for the
        current resource.

        Cache headers will be set with anonymous requests only.

        .. note::

            The ``Cache-Control: no-cache`` response header does not prevent
            caching in client. It will indicate the client to revalidate
            the response content on each access. The client will send a
            conditional request to the server and check that a
            ``304 Not modified`` is returned before serving content from cache.
        """
        resource_name = self.context.resource_name if self.context else ''
        setting_key = '{}_cache_expires_seconds'.format(resource_name)
        collection_expires = self.request.registry.settings.get(setting_key)
        is_anonymous = self.request.prefixed_userid is None
        if collection_expires and is_anonymous:
            response.cache_expires(seconds=int(collection_expires))
        else:
            # Since `Expires` response header provides an HTTP data with a
            # resolution in seconds, do not use Pyramid `cache_expires()` in
            # order to omit it.
            response.cache_control.no_cache = True
            response.cache_control.no_store = True

    def _raise_400_if_invalid_path(self):
        """Raise 400 if specified record id does not match the format excepted
        by storage backends.

        :raises: :class:`pyramid.httpexceptions.HTTPBadRequest`
        """

        service = self.request.current_service

        # XXX: If the request is not a true HTTP request, we don't have a real
        # path pattern to validate
        if not service:
            return

        schema = PathSchema().bind(path=service.path, resource_name=classname(self),
                                   id_generators=self.request.registry.id_generators)
        try:
            schema.deserialize(self.request.matchdict)
        except colander.Invalid as err:
            error_details = {
                'location': 'path',
                'description': 'invalid path ids',
            }
            raise_invalid(self.request, **error_details)

    def _raise_304_if_not_modified(self, record=None):
        """Raise 304 if current timestamp is inferior to the one specified
        in headers.

        :raises: :exc:`~pyramid:pyramid.httpexceptions.HTTPNotModified`
        """
        if_none_match = self.request.validated['header'].get('If-None-Match')

        if not if_none_match:
            return

        if if_none_match == '*':
            return

        if record:
            current_timestamp = record[self.model.modified_field]
        else:
            current_timestamp = self.model.timestamp()

        if current_timestamp == if_none_match:
            response = HTTPNotModified()
            self._add_timestamp_header(response, timestamp=current_timestamp)
            raise response

    def _raise_412_if_modified(self, record=None):
        """Raise 412 if current timestamp is superior to the one
        specified in headers.

        :raises:
            :exc:`~pyramid:pyramid.httpexceptions.HTTPPreconditionFailed`
        """
        if_match = self.request.validated['header'].get('If-Match')
        if_none_match = self.request.validated['header'].get('If-None-Match')

        # Check if record exists
        record_exists = record is not None

        # If no precondition headers, just ignore
        if not if_match and not if_none_match:
            return

        # If-None-Match: * should always raise if a record exists
        if if_none_match == '*' and record_exists:
            modified_since = -1  # Always raise.

        # If-Match should always raise if a record doesn't exist
        elif if_match and not record_exists:
            modified_since = -1

        # If-Match with ETag value on existing records should compare ETag
        elif if_match and if_match != '*':
            modified_since = if_match

        # If none of the above applies, don't raise
        else:
            return

        if record:
            current_timestamp = record[self.model.modified_field]
        else:
            current_timestamp = self.model.timestamp()

        if current_timestamp != modified_since:
            error_msg = 'Resource was modified meanwhile'
            details = {'existing': record} if record else {}
            response = http_error(HTTPPreconditionFailed(),
                                  errno=ERRORS.MODIFIED_MEANWHILE,
                                  message=error_msg,
                                  details=details)
            self._add_timestamp_header(response, timestamp=current_timestamp)
            raise response

    def _extract_partial_fields(self):
        """Extract the fields to do the projection from QueryString parameters.
        """
        fields = self.request.validated['querystring'].get('_fields')
        if fields:
            root_fields = [f.split('.')[0] for f in fields]
            known_fields = self._get_known_fields()
            invalid_fields = set(root_fields) - set(known_fields)
            preserve_unknown = self.schema.get_option('preserve_unknown')
            if not preserve_unknown and invalid_fields:
                error_msg = "Fields {} do not exist".format(','.join(invalid_fields))
                error_details = {
                    'name': "Invalid _fields parameter",
                    'description': error_msg
                }
                raise_invalid(self.request, **error_details)

            # Since id and last_modified are part of the synchronisation
            # API, force their presence in payloads.
            fields = fields + [self.model.id_field, self.model.modified_field]

        return fields

    def _extract_limit(self):
        """Extract limit value from QueryString parameters."""
        paginate_by = self.request.registry.settings['paginate_by']
        limit = self.request.validated['querystring'].get('_limit', paginate_by)

        # If limit is higher than paginate_by setting, ignore it.
        if limit and paginate_by:
            limit = min(limit, paginate_by)

        return limit

    def _extract_filters(self):
        """Extracts filters from QueryString parameters."""
        queryparams = self.request.validated['querystring']

        filters = []

        for param, value in queryparams.items():
            param = param.strip()

            error_details = {
                'name': param,
                'location': 'querystring',
                'description': 'Invalid value for {}'.format(param)
            }

            # Ignore specific fields
            if param.startswith('_') and param not in ('_since',
                                                       '_to',
                                                       '_before'):
                continue

            # Handle the _since specific filter.
            if param in ('_since', '_to', '_before'):

                if param == '_since':
                    operator = COMPARISON.GT
                else:
                    if param == '_to':
                        message = ('_to is now deprecated, '
                                   'you should use _before instead')
                        url = ('https://kinto.readthedocs.io/en/2.4.0/api/'
                               'resource.html#list-of-available-url-'
                               'parameters')
                        send_alert(self.request, message, url)
                    operator = COMPARISON.LT
                filters.append(
                    Filter(self.model.modified_field, value, operator)
                )
                continue

            allKeywords = '|'.join([i.name.lower() for i in COMPARISON])
            m = re.match(r'^('+allKeywords+')_([\w\.]+)$', param)
            if m:
                keyword, field = m.groups()
                operator = getattr(COMPARISON, keyword.upper())
            else:
                operator, field = COMPARISON.EQ, param

            if not self.is_known_field(field):
                error_msg = "Unknown filter field '{}'".format(param)
                error_details['description'] = error_msg
                raise_invalid(self.request, **error_details)

            if operator in (COMPARISON.IN, COMPARISON.EXCLUDE):
                all_integers = all([isinstance(v, int)
                                    for v in value])
                all_strings = all([isinstance(v, str)
                                   for v in value])
                has_invalid_value = (
                    (field == self.model.id_field and not all_strings) or
                    (field == self.model.modified_field and not all_integers)
                )
                if has_invalid_value:
                    raise_invalid(self.request, **error_details)

            filters.append(Filter(field, value, operator))

        return filters

    def _extract_sorting(self, limit):
        """Extracts filters from QueryString parameters."""
        specified = self.request.validated['querystring'].get('_sort', [])
        sorting = []
        modified_field_used = self.model.modified_field in specified
        for field in specified:
            field = field.strip()
            m = re.match(r'^([\-+]?)([\w\.]+)$', field)
            if m:
                order, field = m.groups()

                if not self.is_known_field(field):
                    error_details = {
                        'location': 'querystring',
                        'description': "Unknown sort field '{}'".format(field)
                    }
                    raise_invalid(self.request, **error_details)

                direction = -1 if order == '-' else 1
                sorting.append(Sort(field, direction))

        if not modified_field_used:
            # Add a sort by the ``modified_field`` in descending order
            # useful for pagination
            sorting.append(Sort(self.model.modified_field, -1))
        return sorting

    def _build_pagination_rules(self, sorting, last_record, rules=None):
        """Return the list of rules for a given sorting attribute and
        last_record.

        """
        if rules is None:
            rules = []

        rule = []
        next_sorting = sorting[:-1]

        for field, _ in next_sorting:
            rule.append(Filter(field, last_record.get(field), COMPARISON.EQ))

        field, direction = sorting[-1]

        if direction == -1:
            rule.append(Filter(field, last_record.get(field), COMPARISON.LT))
        else:
            rule.append(Filter(field, last_record.get(field), COMPARISON.GT))

        rules.append(rule)

        if len(next_sorting) == 0:
            return rules

        return self._build_pagination_rules(next_sorting, last_record, rules)

    def _extract_pagination_rules_from_token(self, limit, sorting):
        """Get pagination params."""
        token = self.request.validated['querystring'].get('_token', None)
        filters = []
        offset = 0
        if token:
            try:
                tokeninfo = json.loads(decode64(token))
                if not isinstance(tokeninfo, dict):
                    raise ValueError()
                last_record = tokeninfo['last_record']
                offset = tokeninfo['offset']
            except (ValueError, KeyError, TypeError):
                error_msg = '_token has invalid content'
                error_details = {
                    'location': 'querystring',
                    'description': error_msg
                }
                raise_invalid(self.request, **error_details)

            filters = self._build_pagination_rules(sorting, last_record)
        return filters, offset

    def _next_page_url(self, sorting, limit, last_record, offset):
        """Build the Next-Page header from where we stopped."""
        token = self._build_pagination_token(sorting, last_record, offset)

        params = {**request_GET(self.request), '_limit': limit, '_token': token}

        service = self.request.current_service
        next_page_url = self.request.route_url(service.name, _query=params,
                                               **self.request.matchdict)
        return next_page_url

    def _build_pagination_token(self, sorting, last_record, offset):
        """Build a pagination token.

        It is a base64 JSON object with the sorting fields values of
        the last_record.

        """
        token = {
            'last_record': {},
            'offset': offset
        }

        for field, _ in sorting:
            last_value = find_nested_value(last_record, field)
            if last_value is not None:
                token['last_record'][field] = last_value

        return encode64(json.dumps(token))


class ShareableResource(UserResource):
    """Shareable resources allow to set permissions on records, in order to
    share their access or protect their modification.
    """
    default_model = ShareableModel
    default_viewset = ShareableViewSet
    permissions = ('read', 'write')
    """List of allowed permissions names."""

    def __init__(self, *args, **kwargs):
        super().__init__(*args, **kwargs)
        # In base resource, PATCH only hit storage if no data has changed.
        # Here, we force update because we add the current principal to
        # the ``write`` ACE.
        self.force_patch_update = True

        # Required by the ShareableModel class.
        self.model.permission = self.request.registry.permission
        if self.request.prefixed_userid is None:
            # The principal of an anonymous is system.Everyone
            self.model.current_principal = Everyone
        else:
            self.model.current_principal = self.request.prefixed_userid
        self.model.prefixed_principals = self.request.prefixed_principals

        if self.context:
            self.model.get_permission_object_id = functools.partial(
                self.context.get_permission_object_id,
                self.request)

    def get_parent_id(self, request):
        """Unlike :class:`kinto.core.resource.UserResource`, records are not
        isolated by user.

        See https://github.com/mozilla-services/cliquet/issues/549

        :returns: A constant empty value.
        """
        return ''

    def _extract_filters(self):
        """Override default filters extraction from QueryString to allow
        partial collection of records.

        XXX: find more elegant approach to add custom filters.
        """
        filters = super()._extract_filters()

        ids = self.context.shared_ids
        if ids is not None:
            filter_by_id = Filter(self.model.id_field, ids, COMPARISON.IN)
            filters.insert(0, filter_by_id)

        return filters

    def _raise_412_if_modified(self, record=None):
        """Do not provide the permissions among the record fields.
        Ref: https://github.com/Kinto/kinto/issues/224
        """
        if record:
            record = {**record}
            record.pop(self.model.permissions_field, None)
        return super()._raise_412_if_modified(record)

    def process_record(self, new, old=None):
        """Read permissions from request body, and in the case of ``PUT`` every
        existing ACE is removed (using empty list).
        """
        new = super().process_record(new, old)

        # patch is specified as a list of of operations (RFC 6902)
        if self._is_json_patch:
            changes = self.request.validated['body']
            permissions = apply_json_patch(old, changes)['permissions']
        else:
            permissions = self.request.validated['body'].get('permissions', {})

        annotated = {**new}

        if permissions:
            is_put = (self.request.method.lower() == 'put')
            if is_put:
                # Remove every existing ACEs using empty lists.
                for perm in self.permissions:
                    permissions.setdefault(perm, [])
            annotated[self.model.permissions_field] = permissions

        return annotated

    def postprocess(self, result, action=ACTIONS.READ, old=None):
        """Add ``permissions`` attribute in response body.

        In the HTTP API, it was decided that ``permissions`` would reside
        outside the ``data`` attribute.
        """
        body = {}

        if not isinstance(result, list):
            # record endpoint.
            perms = result.pop(self.model.permissions_field, None)
            if perms is not None:
                body['permissions'] = {k: list(p) for k, p in perms.items()}

            if old:
                # Remove permissions from event payload.
                old.pop(self.model.permissions_field, None)

        data = super().postprocess(result, action, old)
        body.update(data)
        return body<|MERGE_RESOLUTION|>--- conflicted
+++ resolved
@@ -164,23 +164,16 @@
     """Schema to validate records."""
 
     def __init__(self, request, context=None):
-<<<<<<< HEAD
-
+      
         self.request = request
         self.context = context
 
         # XXX: Check if the path is valid before doing anything. This have to be done
         # before fetching any model, so we can't wait for regular colander validation.
         self._raise_400_if_invalid_path()
-=======
-        self.request = request
-        self.context = context
+
         self.record_id = self.request.matchdict.get('id')
         self.force_patch_update = False
-
-        content_type = str(self.request.headers.get('Content-Type')).lower()
-        self._is_json_patch = content_type == 'application/json-patch+json'
->>>>>>> cad62f33
 
         # Models are isolated by user.
         parent_id = self.get_parent_id(request)
@@ -195,16 +188,14 @@
             parent_id=parent_id,
             auth=auth)
 
-<<<<<<< HEAD
         self.record_id = self.request.matchdict.get('id')
         self.force_patch_update = False
 
         content_type = str(self.request.headers.get('Content-Type')).lower()
         self._is_json_patch = content_type == 'application/json-patch+json'
-=======
+        
         # Initialize timestamp as soon as possible.
         self.timestamp
->>>>>>> cad62f33
 
     @reify
     def id_generator(self):
@@ -472,13 +463,11 @@
             Add custom behaviour by overriding
             :meth:`kinto.core.resource.UserResource.process_record`.
         """
-<<<<<<< HEAD
+        self._raise_400_if_invalid_id(self.record_id)
+  
         id_field = self.model.id_field
         existing = None
         tombstones = None
-=======
-        self._raise_400_if_invalid_id(self.record_id)
->>>>>>> cad62f33
         try:
             existing = self._get_record_or_404(self.record_id)
         except HTTPNotFound:
@@ -488,14 +477,10 @@
 
         # If `data` is not provided, use existing record (or empty if creation)
         post_record = self.request.validated['body'].get('data', existing) or {}
-
-<<<<<<< HEAD
-        post_record.setdefault(id_field, self.record_id)
-=======
+        
         record_id = post_record.setdefault(self.model.id_field, self.record_id)
         self._raise_400_if_id_mismatch(record_id, self.record_id)
->>>>>>> cad62f33
-
+        
         new_record = self.process_record(post_record, old=existing)
 
         if existing:
