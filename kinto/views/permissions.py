--- conflicted
+++ resolved
@@ -171,13 +171,8 @@
                                  if s.field != self.model.modified_field]
         return without_last_modified
 
-<<<<<<< HEAD
-    def _extract_filters(self):
-        result = super(Permissions, self)._extract_filters()
-=======
     def _extract_filters(self, queryparams=None):
-        result = super()._extract_filters(queryparams)
->>>>>>> 0ea15aac
+        result = super(Permissions, self)._extract_filters(queryparams)
         without_last_modified = [s for s in result
                                  if s.field != self.model.modified_field]
         return without_last_modified