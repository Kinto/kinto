import re

from kinto.authorization import PERMISSIONS_INHERITANCE_TREE
from pyramid.exceptions import ConfigurationError

from .authentication import AccountsAuthenticationPolicy as AccountsPolicy
from .utils import ACCOUNT_CACHE_KEY, ACCOUNT_POLICY_NAME


__all__ = ["ACCOUNT_CACHE_KEY", "ACCOUNT_POLICY_NAME", "AccountsPolicy"]

DOCS_URL = "https://kinto.readthedocs.io/en/stable/api/1.x/accounts.html"


def includeme(config):
    config.add_api_capability(
        "accounts",
        description="Manage user accounts.",
        url="https://kinto.readthedocs.io/en/latest/api/1.x/accounts.html",
    )

    config.scan("kinto.plugins.accounts.views")

    PERMISSIONS_INHERITANCE_TREE["root"].update({"account:create": {}})
    PERMISSIONS_INHERITANCE_TREE["account"] = {
        "write": {"account": ["write"]},
        "read": {"account": ["write", "read"]},
    }

    settings = config.get_settings()

    # Check that the account policy is mentioned in config if included.
    accountClass = "AccountsPolicy"
    policy = None
    for k, v in settings.items():
<<<<<<< HEAD
        m = re.match("multiauth\.policy\.(.*)\.use", k)
=======
        m = re.match('multiauth\\.policy\\.(.*)\\.use', k)
>>>>>>> 7eb3bdf6
        if m:
            if v.endswith(accountClass) or v.endswith("AccountsAuthenticationPolicy"):
                policy = m.group(1)

    if not policy:
        error_msg = (
            "Account policy missing the 'multiauth.policy.*.use' " "setting. See {} in docs {}."
        ).format(accountClass, DOCS_URL)
        raise ConfigurationError(error_msg)

    # Add some safety to avoid weird behaviour with basicauth default policy.
    auth_policies = settings["multiauth.policies"]
    if "basicauth" in auth_policies and policy in auth_policies:
        if auth_policies.index("basicauth") < auth_policies.index(policy):
            error_msg = (
                "'basicauth' should not be mentioned before '%s' "
                "in 'multiauth.policies' setting."
            ) % policy
            raise ConfigurationError(error_msg)

    # We assume anyone in account_create_principals is to create
    # accounts for other people.
    # No one can create accounts for other people unless they are an
    # "admin", defined as someone matching account_write_principals.
    # Therefore any account that is in account_create_principals
    # should be in account_write_principals too.
    creators = set(settings.get("account_create_principals", "").split())
    admins = set(settings.get("account_write_principals", "").split())
    cant_create_anything = creators.difference(admins)
    # system.Everyone isn't an account.
    cant_create_anything.discard("system.Everyone")
    if cant_create_anything:
        message = (
            "Configuration has some principals in account_create_principals "
            "but not in account_write_principals. These principals will only be "
            "able to create their own accounts. This may not be what you want.\n"
            "If you want these users to be able to create accounts for other users, "
            "add them to account_write_principals.\n"
            "Affected users: {}".format(list(cant_create_anything))
        )

        raise ConfigurationError(message)<|MERGE_RESOLUTION|>--- conflicted
+++ resolved
@@ -33,11 +33,7 @@
     accountClass = "AccountsPolicy"
     policy = None
     for k, v in settings.items():
-<<<<<<< HEAD
-        m = re.match("multiauth\.policy\.(.*)\.use", k)
-=======
-        m = re.match('multiauth\\.policy\\.(.*)\\.use', k)
->>>>>>> 7eb3bdf6
+        m = re.match("multiauth\\.policy\\.(.*)\\.use", k)
         if m:
             if v.endswith(accountClass) or v.endswith("AccountsAuthenticationPolicy"):
                 policy = m.group(1)
