--- conflicted
+++ resolved
@@ -1,8 +1,4 @@
-<<<<<<< HEAD
-=======
-import functools
 import warnings
->>>>>>> f384f955
 from time import perf_counter as time_now
 
 from pyramid.exceptions import ConfigurationError
