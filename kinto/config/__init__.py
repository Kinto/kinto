--- conflicted
+++ resolved
@@ -1,12 +1,9 @@
 import os
 import codecs
 from time import strftime
-<<<<<<< HEAD
-=======
 
->>>>>>> 9d151518
 from cliquet import utils as cliquet_utils
-from kinto import __version__
+
 from kinto import logger
 from kinto import __version__
 
@@ -31,9 +28,6 @@
 
 def init(config_file, backend):
     values = {}
-
-    values['kinto_version'] = __version__
-    values['config_creation_time'] = strftime('%a, %d %b %Y %H:%M:%S %z')
 
     values['secret'] = cliquet_utils.random_bytes_hex(32)
 
