import argparse
import os
import subprocess
import sys
import logging
import logging.config

from kinto.core import scripts as core_scripts
from kinto import scripts as kinto_scripts
from kinto.plugins.accounts import scripts as accounts_scripts
from pyramid.scripts import pserve
from pyramid.paster import bootstrap
from kinto import __version__
from kinto.config import init

DEFAULT_CONFIG_FILE = os.getenv("KINTO_INI", "config/kinto.ini")
DEFAULT_PORT = 8888
DEFAULT_LOG_LEVEL = logging.INFO
DEFAULT_LOG_FORMAT = "%(levelname)-5.5s  %(message)s"


def main(args=None):
    """The main routine."""
    if args is None:
        args = sys.argv[1:]

<<<<<<< HEAD
    parser = argparse.ArgumentParser(description="Kinto Command-Line " "Interface")
    commands = ("init", "start", "migrate", "version", "rebuild-quotas", "create-user")
=======
    parser = argparse.ArgumentParser(description="Kinto Command-Line Interface")
    commands = (
        "init",
        "start",
        "migrate",
        "delete-collection",
        "flush-cache",
        "version",
        "rebuild-quotas",
        "create-user",
    )
>>>>>>> 6a28bc78
    subparsers = parser.add_subparsers(
        title="subcommands",
        description="Main Kinto CLI commands",
        dest="subcommand",
        help="Choose and run with --help",
    )
    subparsers.required = True

    for command in commands:
        subparser = subparsers.add_parser(command)
        subparser.set_defaults(which=command)

        subparser.add_argument(
            "--ini",
            help="Application configuration file",
            dest="ini_file",
            required=False,
            default=DEFAULT_CONFIG_FILE,
        )

        subparser.add_argument(
            "-q",
            "--quiet",
            action="store_const",
            const=logging.CRITICAL,
            dest="verbosity",
            help="Show only critical errors.",
        )

        subparser.add_argument(
            "-v",
            "--debug",
            action="store_const",
            const=logging.DEBUG,
            dest="verbosity",
            help="Show all messages, including debug messages.",
        )

        if command == "init":
            subparser.add_argument(
                "--backend",
                help="{memory,redis,postgresql}",
                dest="backend",
                required=False,
                default=None,
            )
            subparser.add_argument(
                "--cache-backend",
                help="{memory,redis,postgresql,memcached}",
                dest="cache-backend",
                required=False,
                default=None,
            )
            subparser.add_argument(
                "--host",
                help="Host to listen() on.",
                dest="host",
                required=False,
                default="127.0.0.1",
            )
               
        elif command == "migrate":
            subparser.add_argument(
                "--dry-run",
                action="store_true",
                help="Simulate the migration operations and show information",
                dest="dry_run",
                required=False,
                default=False,
            )
<<<<<<< HEAD
=======

        elif command == "delete-collection":
            subparser.add_argument(
                "--bucket",
                help="The bucket where the collection belongs to.",
                required=True
            )
            subparser.add_argument(
                "--collection",
                help="The collection to remove.",
                required=True
            )
>>>>>>> 6a28bc78

        elif command == "rebuild-quotas":
            subparser.add_argument(
                "--dry-run",
                action="store_true",
                help="Simulate the rebuild operation and show information",
                dest="dry_run",
                required=False,
                default=False,
            )

        elif command == "start":
            subparser.add_argument(
                "--reload",
                action="store_true",
                help="Restart when code or config changes",
                required=False,
                default=False,
            )
            subparser.add_argument(
                "--port",
                type=int,
                help="Listening port number",
                required=False,
                default=DEFAULT_PORT,
            )

        elif command == "create-user":
            subparser.add_argument(
                "-u", "--username", help="Superuser username", required=False, default=None
            )
            subparser.add_argument(
                "-p", "--password", help="Superuser password", required=False, default=None
            )

    # Parse command-line arguments
    parsed_args = vars(parser.parse_args(args))

    config_file = parsed_args["ini_file"]
    which_command = parsed_args["which"]

    # Initialize logging from
    level = parsed_args.get("verbosity") or DEFAULT_LOG_LEVEL
    logging.basicConfig(level=level, format=DEFAULT_LOG_FORMAT)

    if which_command == "init":
        if os.path.exists(config_file):
            print(f"{config_file} already exists.", file=sys.stderr)
            return 1

        backend = parsed_args["backend"]
        cache_backend = parsed_args["cache-backend"]
        if not backend:
            while True:
                prompt = (
                    "Select the backend you would like to use: "
                    "(1 - postgresql, 2 - redis, default - memory) "
                )
                answer = input(prompt).strip()
                try:
                    backends = {"1": "postgresql", "2": "redis", "": "memory"}
                    backend = backends[answer]
                    break
                except KeyError:
                    pass

        if not cache_backend:
            while True:
                prompt = (
                    "Select the cache backend you would like to use: "
                    "(1 - postgresql, 2 - redis, 3 - memcached, default - memory) "
                )
                answer = input(prompt).strip()
                try:
                    cache_backends = {
                        "1": "postgresql",
                        "2": "redis",
                        "3": "memcached",
                        "": "memory",
                    }
                    cache_backend = cache_backends[answer]
                    break
                except KeyError:
                    pass

        init(config_file, backend, cache_backend, parsed_args["host"])

        # Install postgresql libraries if necessary
        if backend == "postgresql" or cache_backend == "postgresql":
            try:
                import psycopg2  # NOQA
            except ImportError:
                subprocess.check_call(
                    [sys.executable, "-m", "pip", "install", "kinto[postgresql]"]
                )
        elif backend == "redis" or cache_backend == "redis":
            try:
                import kinto_redis  # NOQA
            except ImportError:
                subprocess.check_call([sys.executable, "-m", "pip", "install", "kinto[redis]"])
        elif cache_backend == "memcached":
            try:
                import memcache  # NOQA
            except ImportError:
                subprocess.check_call([sys.executable, "-m", "pip", "install", "kinto[memcached]"])

    elif which_command == "migrate":
        dry_run = parsed_args["dry_run"]
        env = bootstrap(config_file, options={"command": "migrate"})
        core_scripts.migrate(env, dry_run=dry_run)

<<<<<<< HEAD
=======
    elif which_command == "delete-collection":
        env = bootstrap(config_file, options={"command": "delete-collection"})
        return kinto_scripts.delete_collection(
            env, parsed_args["bucket"], parsed_args["collection"]
        )

    elif which_command == "flush-cache":
        env = bootstrap(config_file, options={"command": "flush-cache"})
        core_scripts.flush_cache(env)

>>>>>>> 6a28bc78
    elif which_command == "rebuild-quotas":
        dry_run = parsed_args["dry_run"]
        env = bootstrap(config_file, options={"command": "rebuild-quotas"})
        return kinto_scripts.rebuild_quotas(env, dry_run=dry_run)

    elif which_command == "create-user":
        username = parsed_args["username"]
        password = parsed_args["password"]
        env = bootstrap(config_file, options={"command": "create-user"})
        return accounts_scripts.create_user(env, username=username, password=password)

    elif which_command == "start":
        pserve_argv = ["pserve"]

        if parsed_args["reload"]:
            pserve_argv.append("--reload")

        if level == logging.DEBUG:
            pserve_argv.append("-v")

        if level == logging.CRITICAL:
            pserve_argv.append("-q")

        pserve_argv.append(config_file)
        pserve_argv.append(f"http_port={parsed_args['port']}")
        pserve.main(argv=pserve_argv)

    else:
        print(__version__)

    return 0<|MERGE_RESOLUTION|>--- conflicted
+++ resolved
@@ -24,22 +24,16 @@
     if args is None:
         args = sys.argv[1:]
 
-<<<<<<< HEAD
-    parser = argparse.ArgumentParser(description="Kinto Command-Line " "Interface")
-    commands = ("init", "start", "migrate", "version", "rebuild-quotas", "create-user")
-=======
     parser = argparse.ArgumentParser(description="Kinto Command-Line Interface")
     commands = (
         "init",
         "start",
         "migrate",
-        "delete-collection",
         "flush-cache",
         "version",
         "rebuild-quotas",
         "create-user",
     )
->>>>>>> 6a28bc78
     subparsers = parser.add_subparsers(
         title="subcommands",
         description="Main Kinto CLI commands",
@@ -100,7 +94,7 @@
                 required=False,
                 default="127.0.0.1",
             )
-               
+
         elif command == "migrate":
             subparser.add_argument(
                 "--dry-run",
@@ -110,21 +104,6 @@
                 required=False,
                 default=False,
             )
-<<<<<<< HEAD
-=======
-
-        elif command == "delete-collection":
-            subparser.add_argument(
-                "--bucket",
-                help="The bucket where the collection belongs to.",
-                required=True
-            )
-            subparser.add_argument(
-                "--collection",
-                help="The collection to remove.",
-                required=True
-            )
->>>>>>> 6a28bc78
 
         elif command == "rebuild-quotas":
             subparser.add_argument(
@@ -236,19 +215,10 @@
         env = bootstrap(config_file, options={"command": "migrate"})
         core_scripts.migrate(env, dry_run=dry_run)
 
-<<<<<<< HEAD
-=======
-    elif which_command == "delete-collection":
-        env = bootstrap(config_file, options={"command": "delete-collection"})
-        return kinto_scripts.delete_collection(
-            env, parsed_args["bucket"], parsed_args["collection"]
-        )
-
     elif which_command == "flush-cache":
         env = bootstrap(config_file, options={"command": "flush-cache"})
         core_scripts.flush_cache(env)
 
->>>>>>> 6a28bc78
     elif which_command == "rebuild-quotas":
         dry_run = parsed_args["dry_run"]
         env = bootstrap(config_file, options={"command": "rebuild-quotas"})
