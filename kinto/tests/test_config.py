--- conflicted
+++ resolved
@@ -1,17 +1,12 @@
-<<<<<<< HEAD
-from kinto.config import render_template
-=======
-from kinto.config import render_template,init
->>>>>>> 2e1c93dc
+import codecs
+import mock
 import os
+import shutil
+import tempfile
 import unittest
-import codecs
-import tempfile
+from kinto.config import render_template, init
 
-<<<<<<< HEAD
 
-=======
->>>>>>> 2e1c93dc
 class ConfigTest(unittest.TestCase):
     def test_transpose_parameters_into_template(self):
         self.maxDiff = None
@@ -37,7 +32,7 @@
         self.assertEqual(destination_temp, sample)
 
     def test_create_destination_directory(self):
-        dest = os.path.join(tempfile.gettempdir(), 'config/kinto.ini')
+        dest = os.path.join(tempfile.gettempdir(), 'config', 'kinto.ini')
 
         render_template("kinto.tpl", dest,
                         secret='secret',
@@ -48,20 +43,58 @@
                         cache_url='cache_url',
                         permission_url='permission_url')
 
-<<<<<<< HEAD
         self.assertTrue(os.path.exists(dest))
-=======
-        self.assertTrue(os.path.exists(dest))
+        shutil.rmtree(os.path.dirname(dest))
 
-    def test_check_postgresql_values(self):
-        check_postgresql = {}
-        check_postgresql.update({'secret' : init.values['secret'],
-                 'storage_backend' : "cliquet.storage.postgresql",
-                 'cache_backend' : "cliquet.cache.postgresql",
-                 'permission_backend' : "cliquet.permission.postgresql",
-                 'storage_url' : "postgres://postgres:postgres@localhost/postgres",
-                 'cache_url' : "postgres://postgres:postgres@localhost/postgres",
-                 'permission_url' : "postgres://postgres:postgres@localhost/postgres"})
+    @mock.patch('kinto.config.render_template')
+    def test_init_postgresql_values(self, mocked_render_template):
+        init('kinto.ini', 'postgresql')
 
-        self.assertEqual(init.values,check_postgresql)
->>>>>>> 2e1c93dc
+        args, kwargs = list(mocked_render_template.call_args)
+        self.assertEquals(args, ('kinto.tpl', 'kinto.ini'))
+
+        postgresql_url = "postgres://postgres:postgres@localhost/postgres"
+        self.assertDictEqual(kwargs, {
+            'secret': kwargs['secret'],
+            'storage_backend': 'cliquet.storage.postgresql',
+            'cache_backend': 'cliquet.cache.postgresql',
+            'permission_backend': 'cliquet.permission.postgresql',
+            'storage_url': postgresql_url,
+            'cache_url':  postgresql_url,
+            'permission_url': postgresql_url
+        })
+
+    @mock.patch('kinto.config.render_template')
+    def test_init_redis_values(self, mocked_render_template):
+        init('kinto.ini', 'redis')
+
+        args, kwargs = list(mocked_render_template.call_args)
+        self.assertEquals(args, ('kinto.tpl', 'kinto.ini'))
+
+        redis_url = "redis://localhost:6379"
+        self.assertDictEqual(kwargs, {
+            'secret': kwargs['secret'],
+            'storage_backend': 'cliquet.storage.redis',
+            'cache_backend': 'cliquet.cache.redis',
+            'permission_backend': 'cliquet.permission.redis',
+            'storage_url': redis_url + '/1',
+            'cache_url':  redis_url + '/2',
+            'permission_url': redis_url + '/3'
+        })
+
+    @mock.patch('kinto.config.render_template')
+    def test_init_memory_values(self, mocked_render_template):
+        init('kinto.ini', 'memory')
+
+        args, kwargs = list(mocked_render_template.call_args)
+        self.assertEquals(args, ('kinto.tpl', 'kinto.ini'))
+
+        self.assertDictEqual(kwargs, {
+            'secret': kwargs['secret'],
+            'storage_backend': 'cliquet.storage.memory',
+            'cache_backend': 'cliquet.cache.memory',
+            'permission_backend': 'cliquet.permission.memory',
+            'storage_url': '',
+            'cache_url':  '',
+            'permission_url': ''
+        })