[tox]
envlist = py37,py38,py38-raw,py39,py10
skip_missing_interpreters = True
requires =
    virtualenv >= 20.2.2

[testenv]
passenv = CI
commands =
    python --version
    py.test --cov-report term-missing --cov-branch --cov-fail-under 100 --cov kinto {posargs}
deps =
    -r{toxinidir}/dev-requirements.txt
    psycopg2
    newrelic
    raven
    statsd
install_command = pip install {opts} {packages} -c{toxinidir}/requirements.txt

<<<<<<< HEAD
[testenv:py36-raw]
passenv = CI
=======
[testenv:py38-raw]
passenv = TRAVIS CI
>>>>>>> c2ffb083
commands =
    python --version
    py.test {posargs}
deps =
    bravado_core
    pytest
    pytest-cache
    pytest-cov
#   pytest-sugar
    webtest
    werkzeug
install_command = pip install {opts} {packages} -c{toxinidir}/requirements.txt<|MERGE_RESOLUTION|>--- conflicted
+++ resolved
@@ -17,13 +17,8 @@
     statsd
 install_command = pip install {opts} {packages} -c{toxinidir}/requirements.txt
 
-<<<<<<< HEAD
-[testenv:py36-raw]
+[testenv:py38-raw]
 passenv = CI
-=======
-[testenv:py38-raw]
-passenv = TRAVIS CI
->>>>>>> c2ffb083
 commands =
     python --version
     py.test {posargs}
