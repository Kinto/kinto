--- conflicted
+++ resolved
@@ -11,16 +11,11 @@
 Changelog
 ---------
 
-<<<<<<< HEAD
 1.16 (unreleased)
 '''''''''''''''''
 
-- The history entries for deletions now provide the deleted object instead of
-  just the tombstone.
 - Groups can now be created with a simple ``PUT`` (fixes #793)
 
-=======
->>>>>>> 5ddb95c4
 1.15 (2017-03-03)
 '''''''''''''''''
 
