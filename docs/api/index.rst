API
===

.. toctree::
   :maxdepth: 2

   versioning
   1.x/index


Changelog
---------

1.11 (unreleased)
'''''''''''''''''

<<<<<<< HEAD
- Parent attributes are now readable if children creation is allowed
- Return an empty list on the plural endpoint instead of |status-403| if the ``create``
  permission is allowed
- Now returns a |status-412| instead of a |status-403| if the ``If-None-Match: *`` header is
  provided and the ``create`` permission is allowed
=======
- The ``permissions`` attribute is now empty in the response if the user does not
  have the permission to write.

>>>>>>> 1abb2554

1.10 (2016-09-15)
'''''''''''''''''

- Add substring query to filtering on plural endpoints (e.g ``?like_person=Tim``)

1.9 (2016-08-17)
''''''''''''''''

- Add new endpoint ``GET /__version__`` to retrieve the information
  about the deployed version.
- Allow sub-object filtering on plural endpoints (e.g ``?person.name=Eliot``)
- Allow sub-object sorting on plural endpoints (e.g ``?_sort=person.name``)

1.8 (2016-07-19)
''''''''''''''''

- Add new endpoint ``GET /v1/permissions`` to retrieve the list of permissions
  granted on every kind of object.

1.7 (2016-06-14)
''''''''''''''''

- Allow record IDs to be any string instead of just UUID.

1.6 (2016-05-24)
''''''''''''''''

- Added the ``GET /contribute.json`` endpoint for open-source information.


1.5 (2016-04-21)
''''''''''''''''

- Allow groups to get arbitrary attributes.

1.4 (2016-03-08)
''''''''''''''''

- Allow bucket to get arbitrary attributes.
- Delete every (writable) buckets using ``DELETE /v1/buckets``
- Delete every (writable) collections using ``DELETE /v1/buckets/<bucket-id>/collections``
- URLs with trailing slash are redirected only if the current URL does not exist
- Partial responses can now be specified for nested objects.
  For example, ``/records?_fields=address.street``.
- List responses are now sorted by last_modified descending by default
- Return 415 error response if client cannot accept JSON response
- Return 415 error response if client does not send JSON request
- Add the ``GET /v1/__lbheartbeat__`` endpoint, for load balancer membership test

.. note::

    The ``capabilities`` object in the :ref:`root URL <api-utilities>` response
    now contains some ``flush_endpoint``, ``schema``, and ``default_bucket`` entries
    if the features are enabled in settings (#270).

1.3 (2016-01-28)
''''''''''''''''

- Forward slashes (``/``) are not escaped anymore in JSON responses (#537)
- The API capabilities can be exposed in a ``capabilities`` attribute in the
  root URL (#628). Clients can rely on this to detect optional features on the
  server (e.g. enabled plugins).


1.2 (2016-01-15)
''''''''''''''''

- Fields can be filtered in GET requests using ``_fields=f1,f2`` in querystring
- New collections can be created via ``POST`` requests


1.1 (2015-12-01)
''''''''''''''''

- Renamed fields in the :ref:`root URL view <api-utilities>`
- Added user information like user id and default bucket id in
  :ref:`root URL view <api-utilities>`


1.0 (2015-06-17)
''''''''''''''''

- Initial working version.<|MERGE_RESOLUTION|>--- conflicted
+++ resolved
@@ -14,22 +14,20 @@
 1.11 (unreleased)
 '''''''''''''''''
 
-<<<<<<< HEAD
 - Parent attributes are now readable if children creation is allowed
 - Return an empty list on the plural endpoint instead of |status-403| if the ``create``
   permission is allowed
 - Now returns a |status-412| instead of a |status-403| if the ``If-None-Match: *`` header is
   provided and the ``create`` permission is allowed
-=======
 - The ``permissions`` attribute is now empty in the response if the user does not
   have the permission to write.
 
->>>>>>> 1abb2554
 
 1.10 (2016-09-15)
 '''''''''''''''''
 
 - Add substring query to filtering on plural endpoints (e.g ``?like_person=Tim``)
+
 
 1.9 (2016-08-17)
 ''''''''''''''''
